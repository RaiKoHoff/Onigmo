--- conflicted
+++ resolved
@@ -789,22 +789,6 @@
 onigenc_minimum_property_name_to_ctype(OnigEncoding enc, UChar* p, UChar* end)
 {
   static const PosixBracketEntryType PBS[] = {
-<<<<<<< HEAD
-    PosixBracketEntryInit("Alnum",  ONIGENC_CTYPE_ALNUM),
-    PosixBracketEntryInit("Alpha",  ONIGENC_CTYPE_ALPHA),
-    PosixBracketEntryInit("Blank",  ONIGENC_CTYPE_BLANK),
-    PosixBracketEntryInit("Cntrl",  ONIGENC_CTYPE_CNTRL),
-    PosixBracketEntryInit("Digit",  ONIGENC_CTYPE_DIGIT),
-    PosixBracketEntryInit("Graph",  ONIGENC_CTYPE_GRAPH),
-    PosixBracketEntryInit("Lower",  ONIGENC_CTYPE_LOWER),
-    PosixBracketEntryInit("Print",  ONIGENC_CTYPE_PRINT),
-    PosixBracketEntryInit("Punct",  ONIGENC_CTYPE_PUNCT),
-    PosixBracketEntryInit("Space",  ONIGENC_CTYPE_SPACE),
-    PosixBracketEntryInit("Upper",  ONIGENC_CTYPE_UPPER),
-    PosixBracketEntryInit("XDigit", ONIGENC_CTYPE_XDIGIT),
-    PosixBracketEntryInit("ASCII",  ONIGENC_CTYPE_ASCII),
-    PosixBracketEntryInit("Word",   ONIGENC_CTYPE_WORD),
-=======
     POSIX_BRACKET_ENTRY_INIT("Alnum",  ONIGENC_CTYPE_ALNUM),
     POSIX_BRACKET_ENTRY_INIT("Alpha",  ONIGENC_CTYPE_ALPHA),
     POSIX_BRACKET_ENTRY_INIT("Blank",  ONIGENC_CTYPE_BLANK),
@@ -819,18 +803,13 @@
     POSIX_BRACKET_ENTRY_INIT("XDigit", ONIGENC_CTYPE_XDIGIT),
     POSIX_BRACKET_ENTRY_INIT("ASCII",  ONIGENC_CTYPE_ASCII),
     POSIX_BRACKET_ENTRY_INIT("Word",   ONIGENC_CTYPE_WORD),
->>>>>>> 41cc75f5
   };
 
-  const PosixBracketEntryType *pb, *pbe;
+  const PosixBracketEntryType *pb;
   int len;
 
   len = onigenc_strlen(enc, p, end);
-<<<<<<< HEAD
-  for (pbe = (pb = PBS) + sizeof(PBS)/sizeof(PBS[0]); pb < pbe; ++pb) {
-=======
   for (pb = PBS; pb < PBS + numberof(PBS); pb++) {
->>>>>>> 41cc75f5
     if (len == pb->len &&
         onigenc_with_ascii_strnicmp(enc, p, end, pb->name, pb->len) == 0)
       return pb->ctype;
