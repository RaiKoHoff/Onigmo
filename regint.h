#ifndef REGINT_H
#define REGINT_H
/**********************************************************************
  regint.h -  Onigmo (Oniguruma-mod) (regular expression library)
**********************************************************************/
/*-
 * Copyright (c) 2002-2008  K.Kosako  <sndgk393 AT ybb DOT ne DOT jp>
 * Copyright (c) 2011-2012  K.Takata  <kentkt AT csc DOT jp>
 * All rights reserved.
 *
 * Redistribution and use in source and binary forms, with or without
 * modification, are permitted provided that the following conditions
 * are met:
 * 1. Redistributions of source code must retain the above copyright
 *    notice, this list of conditions and the following disclaimer.
 * 2. Redistributions in binary form must reproduce the above copyright
 *    notice, this list of conditions and the following disclaimer in the
 *    documentation and/or other materials provided with the distribution.
 *
 * THIS SOFTWARE IS PROVIDED BY THE AUTHOR AND CONTRIBUTORS ``AS IS'' AND
 * ANY EXPRESS OR IMPLIED WARRANTIES, INCLUDING, BUT NOT LIMITED TO, THE
 * IMPLIED WARRANTIES OF MERCHANTABILITY AND FITNESS FOR A PARTICULAR PURPOSE
 * ARE DISCLAIMED.  IN NO EVENT SHALL THE AUTHOR OR CONTRIBUTORS BE LIABLE
 * FOR ANY DIRECT, INDIRECT, INCIDENTAL, SPECIAL, EXEMPLARY, OR CONSEQUENTIAL
 * DAMAGES (INCLUDING, BUT NOT LIMITED TO, PROCUREMENT OF SUBSTITUTE GOODS
 * OR SERVICES; LOSS OF USE, DATA, OR PROFITS; OR BUSINESS INTERRUPTION)
 * HOWEVER CAUSED AND ON ANY THEORY OF LIABILITY, WHETHER IN CONTRACT, STRICT
 * LIABILITY, OR TORT (INCLUDING NEGLIGENCE OR OTHERWISE) ARISING IN ANY WAY
 * OUT OF THE USE OF THIS SOFTWARE, EVEN IF ADVISED OF THE POSSIBILITY OF
 * SUCH DAMAGE.
 */

/* for debug */
/* #define ONIG_DEBUG_PARSE_TREE */
/* #define ONIG_DEBUG_COMPILE */
/* #define ONIG_DEBUG_SEARCH */
/* #define ONIG_DEBUG_MATCH */
/* #define ONIG_DONT_OPTIMIZE */

/* for byte-code statistical data. */
/* #define ONIG_DEBUG_STATISTICS */

#if defined(ONIG_DEBUG_PARSE_TREE) || defined(ONIG_DEBUG_MATCH) || \
    defined(ONIG_DEBUG_SEARCH) || defined(ONIG_DEBUG_COMPILE) || \
    defined(ONIG_DEBUG_STATISTICS)
#ifndef ONIG_DEBUG
#define ONIG_DEBUG
#endif
#endif

#if defined(__i386) || defined(__i386__) || defined(_M_IX86) || \
    defined(__x86_64) || defined(__x86_64__) || defined(_M_AMD64) || \
    defined(__mc68020__)
#define PLATFORM_UNALIGNED_WORD_ACCESS
#endif

/* config */
/* spec. config */
#define USE_NAMED_GROUP
#define USE_SUBEXP_CALL
#define USE_PERL_SUBEXP_CALL
#define USE_CAPITAL_P_NAMED_GROUP
#define USE_BACKREF_WITH_LEVEL        /* \k<name+n>, \k<name-n> */
#define USE_MONOMANIAC_CHECK_CAPTURES_IN_ENDLESS_REPEAT  /* /(?:()|())*\2/ */
#define USE_NEWLINE_AT_END_OF_STRING_HAS_EMPTY_LINE     /* /\n$/ =~ "\n" */
#define USE_WARNING_REDUNDANT_NESTED_REPEAT_OPERATOR
/* #define USE_RECOMPILE_API */
/* !!! moved to regenc.h. */ /* #define USE_CRNL_AS_LINE_TERMINATOR */
#define USE_NO_INVALID_QUANTIFIER

/* internal config */
#define USE_PARSE_TREE_NODE_RECYCLE
#define USE_OP_PUSH_OR_JUMP_EXACT
#define USE_QTFR_PEEK_NEXT
#define USE_ST_LIBRARY
#define USE_SHARED_CCLASS_TABLE
#define USE_SUNDAY_QUICK_SEARCH

#define INIT_MATCH_STACK_SIZE                     160
#define DEFAULT_MATCH_STACK_LIMIT_SIZE              0 /* unlimited */

/* check config */
#if defined(USE_PERL_SUBEXP_CALL) || defined(USE_CAPITAL_P_NAMED_GROUP)
#if !defined(USE_NAMED_GROUP) || !defined(USE_SUBEXP_CALL)
#error USE_NAMED_GROUP and USE_SUBEXP_CALL must be defined.
#endif
#endif

#if defined(__GNUC__)
#  define ARG_UNUSED  __attribute__ ((unused))
#else
#  define ARG_UNUSED
#endif

#define WIN32_LEAN_AND_MEAN
#include <windows.h>
extern CRITICAL_SECTION gOnigMutex;

/* */
/* escape other system UChar definition */
#include "config.h"
#ifdef ONIG_ESCAPE_UCHAR_COLLISION
#undef ONIG_ESCAPE_UCHAR_COLLISION
#endif

/* #define USE_WORD_BEGIN_END */        /* "\<", "\>" */
/* #define USE_CAPTURE_HISTORY */
/* #define USE_VARIABLE_META_CHARS */
/* #define USE_POSIX_API_REGION_OPTION */
#define USE_FIND_LONGEST_SEARCH_ALL_OF_RANGE
/* #define USE_COMBINATION_EXPLOSION_CHECK */     /* (X*)* */

<<<<<<< HEAD
#define USE_MULTI_THREAD_SYSTEM
=======
/* multithread config */
/* #define USE_MULTI_THREAD_SYSTEM */
/* #define USE_DEFAULT_MULTI_THREAD_SYSTEM */

#if defined(USE_MULTI_THREAD_SYSTEM) \
  && defined(USE_DEFAULT_MULTI_THREAD_SYSTEM)

#ifdef _WIN32
#define WIN32_LEAN_AND_MEAN
#include <windows.h>
extern CRITICAL_SECTION gOnigMutex;
#define THREAD_SYSTEM_INIT      InitializeCriticalSection(&gOnigMutex)
#define THREAD_SYSTEM_END       DeleteCriticalSection(&gOnigMutex)
#define THREAD_ATOMIC_START     EnterCriticalSection(&gOnigMutex)
#define THREAD_ATOMIC_END       LeaveCriticalSection(&gOnigMutex)
#define THREAD_PASS             Sleep(0)
#else /* _WIN32 */
#include <pthread.h>
#include <sched.h>
extern pthread_mutex_t gOnigMutex;
#define THREAD_SYSTEM_INIT      pthread_mutex_init(&gOnigMutex, NULL)
#define THREAD_SYSTEM_END       pthread_mutex_destroy(&gOnigMutex)
#define THREAD_ATOMIC_START     pthread_mutex_lock(&gOnigMutex)
#define THREAD_ATOMIC_END       pthread_mutex_unlock(&gOnigMutex)
#define THREAD_PASS             sched_yield()
#endif /* _WIN32 */

#else /* USE_DEFAULT_MULTI_THREAD_SYSTEM */

>>>>>>> 52a8290b
#ifndef THREAD_SYSTEM_INIT
#define THREAD_SYSTEM_INIT      InitializeCriticalSection(&gOnigMutex)
#endif
#ifndef THREAD_SYSTEM_END
#define THREAD_SYSTEM_END       DeleteCriticalSection(&gOnigMutex)
#endif
#ifndef THREAD_ATOMIC_START
#define THREAD_ATOMIC_START     EnterCriticalSection(&gOnigMutex)
#endif
#ifndef THREAD_ATOMIC_END
#define THREAD_ATOMIC_END       LeaveCriticalSection(&gOnigMutex)
#endif
#ifndef THREAD_PASS
#define THREAD_PASS             Sleep(0)
#endif

#endif /* USE_DEFAULT_MULTI_THREAD_SYSTEM */

#define xmalloc     malloc
#define xrealloc    realloc
#define xcalloc     calloc
#define xfree       free

#define CHECK_INTERRUPT_IN_MATCH_AT

#define st_init_table                  onig_st_init_table
#define st_init_table_with_size        onig_st_init_table_with_size
#define st_init_numtable               onig_st_init_numtable
#define st_init_numtable_with_size     onig_st_init_numtable_with_size
#define st_init_strtable               onig_st_init_strtable
#define st_init_strtable_with_size     onig_st_init_strtable_with_size
#define st_delete                      onig_st_delete
#define st_delete_safe                 onig_st_delete_safe
#define st_insert                      onig_st_insert
#define st_lookup                      onig_st_lookup
#define st_foreach                     onig_st_foreach
#define st_add_direct                  onig_st_add_direct
#define st_free_table                  onig_st_free_table
#define st_cleanup_safe                onig_st_cleanup_safe
#define st_copy                        onig_st_copy
#define st_nothing_key_clone           onig_st_nothing_key_clone
#define st_nothing_key_free            onig_st_nothing_key_free
/* */
#define onig_st_is_member              st_is_member

#define STATE_CHECK_STRING_THRESHOLD_LEN             7
#define STATE_CHECK_BUFF_MAX_SIZE               0x4000

#define THREAD_PASS_LIMIT_COUNT     8
#define xmemset     memset
#define xmemcpy     memcpy
#define xmemmove    memmove

#if defined(_WIN32) && !defined(__GNUC__)
#define xalloca     _alloca
#define xvsnprintf  _vsnprintf
#else
#define xalloca     alloca
#define xvsnprintf  vsnprintf
#endif


#if defined(USE_RECOMPILE_API) && defined(USE_MULTI_THREAD_SYSTEM)
#define ONIG_STATE_INC(reg) (reg)->state++
#define ONIG_STATE_DEC(reg) (reg)->state--

#define ONIG_STATE_INC_THREAD(reg) do {\
  THREAD_ATOMIC_START;\
  (reg)->state++;\
  THREAD_ATOMIC_END;\
} while(0)
#define ONIG_STATE_DEC_THREAD(reg) do {\
  THREAD_ATOMIC_START;\
  (reg)->state--;\
  THREAD_ATOMIC_END;\
} while(0)
#else
#define ONIG_STATE_INC(reg)         /* Nothing */
#define ONIG_STATE_DEC(reg)         /* Nothing */
#define ONIG_STATE_INC_THREAD(reg)  /* Nothing */
#define ONIG_STATE_DEC_THREAD(reg)  /* Nothing */
#endif /* USE_RECOMPILE_API && USE_MULTI_THREAD_SYSTEM */

#ifdef HAVE_STDLIB_H
#include <stdlib.h>
#endif

#if defined(HAVE_ALLOCA_H) && (defined(_AIX) || !defined(__GNUC__))
#include <alloca.h>
#endif

#ifdef HAVE_STRING_H
# include <string.h>
#else
# include <strings.h>
#endif

#include <ctype.h>
#ifdef HAVE_SYS_TYPES_H
#ifndef __BORLANDC__
#include <sys/types.h>
#endif
#endif

#ifdef HAVE_STDINT_H
# include <stdint.h>
#endif

#ifdef STDC_HEADERS
# include <stddef.h>
#endif

#ifdef __BORLANDC__
#include <malloc.h>
#endif

#ifdef ONIG_DEBUG
# include <stdio.h>
#endif

#ifdef _WIN32
#if defined(_MSC_VER) && (_MSC_VER < 1300)
#ifndef _INTPTR_T_DEFINED
#define _INTPTR_T_DEFINED
typedef int intptr_t;
#endif
#ifndef _UINTPTR_T_DEFINED
#define _UINTPTR_T_DEFINED
typedef unsigned int uintptr_t;
#endif
#endif
#endif /* _WIN32 */

#include "regenc.h"

#ifdef MIN
#undef MIN
#endif
#ifdef MAX
#undef MAX
#endif
#define MIN(a,b) (((a)>(b))?(b):(a))
#define MAX(a,b) (((a)<(b))?(b):(a))

#define IS_NULL(p)                    (((void*)(p)) == (void*)0)
#define IS_NOT_NULL(p)                (((void*)(p)) != (void*)0)
#define CHECK_NULL_RETURN(p)          if (IS_NULL(p)) return NULL
#define CHECK_NULL_RETURN_MEMERR(p)   if (IS_NULL(p)) return ONIGERR_MEMORY
#define NULL_UCHARP                   ((UChar* )0)

#define ONIG_LAST_CODE_POINT    (~((OnigCodePoint )0))

#ifdef PLATFORM_UNALIGNED_WORD_ACCESS

#define PLATFORM_GET_INC(val,p,type) do{\
  val  = *(type* )p;\
  (p) += sizeof(type);\
} while(0)

#else

#define PLATFORM_GET_INC(val,p,type) do{\
  xmemcpy(&val, (p), sizeof(type));\
  (p) += sizeof(type);\
} while(0)

/* sizeof(OnigCodePoint) */
#define WORD_ALIGNMENT_SIZE     SIZEOF_LONG

#define GET_ALIGNMENT_PAD_SIZE(addr,pad_size) do {\
  (pad_size) = WORD_ALIGNMENT_SIZE \
               - ((uintptr_t )(addr) % WORD_ALIGNMENT_SIZE);\
  if ((pad_size) == WORD_ALIGNMENT_SIZE) (pad_size) = 0;\
} while (0)

#define ALIGNMENT_RIGHT(addr) do {\
  (addr) += (WORD_ALIGNMENT_SIZE - 1);\
  (addr) -= ((uintptr_t )(addr) % WORD_ALIGNMENT_SIZE);\
} while (0)

#endif /* PLATFORM_UNALIGNED_WORD_ACCESS */

/* stack pop level */
#define STACK_POP_LEVEL_FREE        0
#define STACK_POP_LEVEL_MEM_START   1
#define STACK_POP_LEVEL_ALL         2

/* optimize flags */
#define ONIG_OPTIMIZE_NONE              0
#define ONIG_OPTIMIZE_EXACT             1   /* Slow Search */
#define ONIG_OPTIMIZE_EXACT_BM          2   /* Boyer Moore Search */
#define ONIG_OPTIMIZE_EXACT_BM_NOT_REV  3   /* BM (applied to a multibyte string) */
#define ONIG_OPTIMIZE_EXACT_IC          4   /* Slow Search (ignore case) */
#define ONIG_OPTIMIZE_MAP               5   /* char map */
#define ONIG_OPTIMIZE_EXACT_BM_IC         6 /* BM (ignore case) */
#define ONIG_OPTIMIZE_EXACT_BM_NOT_REV_IC 7 /* BM (applied to a multibyte string) (ignore case) */

/* bit status */
typedef unsigned int  BitStatusType;

#define BIT_STATUS_BITS_NUM          (sizeof(BitStatusType) * 8)
#define BIT_STATUS_CLEAR(stats)      (stats) = 0
#define BIT_STATUS_ON_ALL(stats)     (stats) = ~((BitStatusType )0)
#define BIT_STATUS_AT(stats,n) \
  ((n) < (int )BIT_STATUS_BITS_NUM  ?  ((stats) & (1 << n)) : ((stats) & 1))

#define BIT_STATUS_ON_AT(stats,n) do {\
    if ((n) < (int )BIT_STATUS_BITS_NUM)	\
    (stats) |= (1 << (n));\
  else\
    (stats) |= 1;\
} while (0)

#define BIT_STATUS_ON_AT_SIMPLE(stats,n) do {\
    if ((n) < (int )BIT_STATUS_BITS_NUM)\
    (stats) |= (1 << (n));\
} while (0)


#define INT_MAX_LIMIT           ((1UL << (SIZEOF_INT * 8 - 1)) - 1)

#define DIGITVAL(code)    ((code) - '0')
#define ODIGITVAL(code)   DIGITVAL(code)
#define XDIGITVAL(enc,code) \
  (ONIGENC_IS_CODE_DIGIT(enc,code) ? DIGITVAL(code) \
   : (ONIGENC_IS_CODE_UPPER(enc,code) ? (code) - 'A' + 10 : (code) - 'a' + 10))

#define IS_SINGLELINE(option)     ((option) & ONIG_OPTION_SINGLELINE)
#define IS_MULTILINE(option)      ((option) & ONIG_OPTION_MULTILINE)
#define IS_IGNORECASE(option)     ((option) & ONIG_OPTION_IGNORECASE)
#define IS_EXTEND(option)         ((option) & ONIG_OPTION_EXTEND)
#define IS_FIND_LONGEST(option)   ((option) & ONIG_OPTION_FIND_LONGEST)
#define IS_FIND_NOT_EMPTY(option) ((option) & ONIG_OPTION_FIND_NOT_EMPTY)
#define IS_FIND_CONDITION(option) ((option) & \
          (ONIG_OPTION_FIND_LONGEST | ONIG_OPTION_FIND_NOT_EMPTY))
#define IS_NOTBOL(option)         ((option) & ONIG_OPTION_NOTBOL)
#define IS_NOTEOL(option)         ((option) & ONIG_OPTION_NOTEOL)
#define IS_NOTBOS(option)         ((option) & ONIG_OPTION_NOTBOS)
#define IS_NOTEOS(option)         ((option) & ONIG_OPTION_NOTEOS)
#define IS_POSIX_REGION(option)   ((option) & ONIG_OPTION_POSIX_REGION)
#define IS_ASCII_RANGE(option)    ((option) & ONIG_OPTION_ASCII_RANGE)
#define IS_POSIX_BRACKET_ALL_RANGE(option)  ((option) & ONIG_OPTION_POSIX_BRACKET_ALL_RANGE)
#define IS_WORD_BOUND_ALL_RANGE(option)     ((option) & ONIG_OPTION_WORD_BOUND_ALL_RANGE)
#define IS_NEWLINE_CRLF(option)   ((option) & ONIG_OPTION_NEWLINE_CRLF)

/* OP_SET_OPTION is required for these options.
#define IS_DYNAMIC_OPTION(option) \
  (((option) & (ONIG_OPTION_MULTILINE | ONIG_OPTION_IGNORECASE)) != 0)
*/
/* ignore-case and multibyte status are included in compiled code. */
#define IS_DYNAMIC_OPTION(option)  0

#define DISABLE_CASE_FOLD_MULTI_CHAR(case_fold_flag) \
  ((case_fold_flag) & ~INTERNAL_ONIGENC_CASE_FOLD_MULTI_CHAR)

#define REPEAT_INFINITE         -1
#define IS_REPEAT_INFINITE(n)   ((n) == REPEAT_INFINITE)

/* bitset */
#define BITS_PER_BYTE      8
#define SINGLE_BYTE_SIZE   (1 << BITS_PER_BYTE)
#define BITS_IN_ROOM       ((int )sizeof(Bits) * BITS_PER_BYTE)
#define BITSET_SIZE        (SINGLE_BYTE_SIZE / BITS_IN_ROOM)

#ifdef PLATFORM_UNALIGNED_WORD_ACCESS
typedef unsigned int   Bits;
#else
typedef unsigned char  Bits;
#endif
typedef Bits           BitSet[BITSET_SIZE];
typedef Bits*          BitSetRef;

#define SIZE_BITSET        (int )sizeof(BitSet)

#define BITSET_CLEAR(bs) do {\
  int i;\
  for (i = 0; i < BITSET_SIZE; i++) { (bs)[i] = 0; }	\
} while (0)

#define BS_ROOM(bs,pos)            (bs)[(int )(pos) / BITS_IN_ROOM]
#define BS_BIT(pos)                (1 << ((int )(pos) % BITS_IN_ROOM))

#define BITSET_AT(bs, pos)         (BS_ROOM(bs,pos) & BS_BIT(pos))
#define BITSET_SET_BIT(bs, pos)     BS_ROOM(bs,pos) |= BS_BIT(pos)
#define BITSET_CLEAR_BIT(bs, pos)   BS_ROOM(bs,pos) &= ~(BS_BIT(pos))
#define BITSET_INVERT_BIT(bs, pos)  BS_ROOM(bs,pos) ^= BS_BIT(pos)

/* bytes buffer */
typedef struct _BBuf {
  UChar* p;
  unsigned int used;
  unsigned int alloc;
} BBuf;

#define BBUF_INIT(buf,size)    onig_bbuf_init((BBuf* )(buf), (size))

#define BBUF_SIZE_INC(buf,inc) do{\
  (buf)->alloc += (inc);\
  (buf)->p = (UChar* )xrealloc((buf)->p, (buf)->alloc);\
  if (IS_NULL((buf)->p)) return(ONIGERR_MEMORY);\
} while (0)

#define BBUF_EXPAND(buf,low) do{\
  do { (buf)->alloc *= 2; } while ((buf)->alloc < (unsigned int )low);\
  (buf)->p = (UChar* )xrealloc((buf)->p, (buf)->alloc);\
  if (IS_NULL((buf)->p)) return(ONIGERR_MEMORY);\
} while (0)

#define BBUF_ENSURE_SIZE(buf,size) do{\
  unsigned int new_alloc = (buf)->alloc;\
  while (new_alloc < (unsigned int )(size)) { new_alloc *= 2; }\
  if ((buf)->alloc != new_alloc) {\
    (buf)->p = (UChar* )xrealloc((buf)->p, new_alloc);\
    if (IS_NULL((buf)->p)) return(ONIGERR_MEMORY);\
    (buf)->alloc = new_alloc;\
  }\
} while (0)

#define BBUF_WRITE(buf,pos,bytes,n) do{\
  int used = (pos) + (int )(n);\
  if ((buf)->alloc < (unsigned int )used) BBUF_EXPAND((buf),used);\
  xmemcpy((buf)->p + (pos), (bytes), (n));\
  if ((buf)->used < (unsigned int )used) (buf)->used = used;\
} while (0)

#define BBUF_WRITE1(buf,pos,byte) do{\
  int used = (pos) + 1;\
  if ((buf)->alloc < (unsigned int )used) BBUF_EXPAND((buf),used);\
  (buf)->p[(pos)] = (UChar )(byte);\
  if ((buf)->used < (unsigned int )used) (buf)->used = used;\
} while (0)

#define BBUF_ADD(buf,bytes,n)       BBUF_WRITE((buf),(buf)->used,(bytes),(n))
#define BBUF_ADD1(buf,byte)         BBUF_WRITE1((buf),(buf)->used,(byte))
#define BBUF_GET_ADD_ADDRESS(buf)   ((buf)->p + (buf)->used)
#define BBUF_GET_OFFSET_POS(buf)    ((buf)->used)

/* from < to */
#define BBUF_MOVE_RIGHT(buf,from,to,n) do {\
  if ((unsigned int )((to)+(n)) > (buf)->alloc) BBUF_EXPAND((buf),(to) + (n));\
  xmemmove((buf)->p + (to), (buf)->p + (from), (n));\
  if ((unsigned int )((to)+(n)) > (buf)->used) (buf)->used = (to) + (n);\
} while (0)

/* from > to */
#define BBUF_MOVE_LEFT(buf,from,to,n) do {\
  xmemmove((buf)->p + (to), (buf)->p + (from), (n));\
} while (0)

/* from > to */
#define BBUF_MOVE_LEFT_REDUCE(buf,from,to) do {\
  xmemmove((buf)->p + (to), (buf)->p + (from), (buf)->used - (from));\
  (buf)->used -= (from - to);\
} while (0)

#define BBUF_INSERT(buf,pos,bytes,n) do {\
  if (pos >= (buf)->used) {\
    BBUF_WRITE(buf,pos,bytes,n);\
  }\
  else {\
    BBUF_MOVE_RIGHT((buf),(pos),(pos) + (n),((buf)->used - (pos)));\
    xmemcpy((buf)->p + (pos), (bytes), (n));\
  }\
} while (0)

#define BBUF_GET_BYTE(buf, pos) (buf)->p[(pos)]


#define ANCHOR_BEGIN_BUF        (1<<0)
#define ANCHOR_BEGIN_LINE       (1<<1)
#define ANCHOR_BEGIN_POSITION   (1<<2)
#define ANCHOR_END_BUF          (1<<3)
#define ANCHOR_SEMI_END_BUF     (1<<4)
#define ANCHOR_END_LINE         (1<<5)

#define ANCHOR_WORD_BOUND       (1<<6)
#define ANCHOR_NOT_WORD_BOUND   (1<<7)
#define ANCHOR_WORD_BEGIN       (1<<8)
#define ANCHOR_WORD_END         (1<<9)
#define ANCHOR_PREC_READ        (1<<10)
#define ANCHOR_PREC_READ_NOT    (1<<11)
#define ANCHOR_LOOK_BEHIND      (1<<12)
#define ANCHOR_LOOK_BEHIND_NOT  (1<<13)

#define ANCHOR_ANYCHAR_STAR     (1<<14)   /* ".*" optimize info */
#define ANCHOR_ANYCHAR_STAR_ML  (1<<15)   /* ".*" optimize info (multi-line) */

#define ANCHOR_KEEP             (1<<16)

/* operation code */
enum OpCode {
  OP_FINISH = 0,        /* matching process terminator (no more alternative) */
  OP_END    = 1,        /* pattern code terminator (success end) */

  OP_EXACT1 = 2,        /* single byte, N = 1 */
  OP_EXACT2,            /* single byte, N = 2 */
  OP_EXACT3,            /* single byte, N = 3 */
  OP_EXACT4,            /* single byte, N = 4 */
  OP_EXACT5,            /* single byte, N = 5 */
  OP_EXACTN,            /* single byte */
  OP_EXACTMB2N1,        /* mb-length = 2 N = 1 */
  OP_EXACTMB2N2,        /* mb-length = 2 N = 2 */
  OP_EXACTMB2N3,        /* mb-length = 2 N = 3 */
  OP_EXACTMB2N,         /* mb-length = 2 */
  OP_EXACTMB3N,         /* mb-length = 3 */
  OP_EXACTMBN,          /* other length */

  OP_EXACT1_IC,         /* single byte, N = 1, ignore case */
  OP_EXACTN_IC,         /* single byte,        ignore case */

  OP_CCLASS,
  OP_CCLASS_MB,
  OP_CCLASS_MIX,
  OP_CCLASS_NOT,
  OP_CCLASS_MB_NOT,
  OP_CCLASS_MIX_NOT,
  OP_CCLASS_NODE,       /* pointer to CClassNode node */

  OP_ANYCHAR,                 /* "."  */
  OP_ANYCHAR_ML,              /* "."  multi-line */
  OP_ANYCHAR_STAR,            /* ".*" */
  OP_ANYCHAR_ML_STAR,         /* ".*" multi-line */
  OP_ANYCHAR_STAR_PEEK_NEXT,
  OP_ANYCHAR_ML_STAR_PEEK_NEXT,

  OP_WORD,
  OP_NOT_WORD,
  OP_WORD_BOUND,
  OP_NOT_WORD_BOUND,
  OP_WORD_BEGIN,
  OP_WORD_END,

  OP_ASCII_WORD,
  OP_NOT_ASCII_WORD,
  OP_ASCII_WORD_BOUND,
  OP_NOT_ASCII_WORD_BOUND,
  OP_ASCII_WORD_BEGIN,
  OP_ASCII_WORD_END,

  OP_BEGIN_BUF,
  OP_END_BUF,
  OP_BEGIN_LINE,
  OP_END_LINE,
  OP_SEMI_END_BUF,
  OP_BEGIN_POSITION,
  OP_BEGIN_POS_OR_LINE,   /* used for implicit anchor optimization */

  OP_BACKREF1,
  OP_BACKREF2,
  OP_BACKREFN,
  OP_BACKREFN_IC,
  OP_BACKREF_MULTI,
  OP_BACKREF_MULTI_IC,
  OP_BACKREF_WITH_LEVEL,    /* \k<xxx+n>, \k<xxx-n> */

  OP_MEMORY_START,
  OP_MEMORY_START_PUSH,   /* push back-tracker to stack */
  OP_MEMORY_END_PUSH,     /* push back-tracker to stack */
  OP_MEMORY_END_PUSH_REC, /* push back-tracker to stack */
  OP_MEMORY_END,
  OP_MEMORY_END_REC,      /* push marker to stack */

  OP_KEEP,

  OP_FAIL,               /* pop stack and move */
  OP_JUMP,
  OP_PUSH,
  OP_POP,
  OP_PUSH_OR_JUMP_EXACT1,  /* if match exact then push, else jump. */
  OP_PUSH_IF_PEEK_NEXT,    /* if match exact then push, else none. */
  OP_REPEAT,               /* {n,m} */
  OP_REPEAT_NG,            /* {n,m}? (non greedy) */
  OP_REPEAT_INC,
  OP_REPEAT_INC_NG,        /* non greedy */
  OP_REPEAT_INC_SG,        /* search and get in stack */
  OP_REPEAT_INC_NG_SG,     /* search and get in stack (non greedy) */
  OP_NULL_CHECK_START,     /* null loop checker start */
  OP_NULL_CHECK_END,       /* null loop checker end   */
  OP_NULL_CHECK_END_MEMST, /* null loop checker end (with capture status) */
  OP_NULL_CHECK_END_MEMST_PUSH, /* with capture status and push check-end */

  OP_PUSH_POS,             /* (?=...)  start */
  OP_POP_POS,              /* (?=...)  end   */
  OP_PUSH_POS_NOT,         /* (?!...)  start */
  OP_FAIL_POS,             /* (?!...)  end   */
  OP_PUSH_STOP_BT,         /* (?>...)  start */
  OP_POP_STOP_BT,          /* (?>...)  end   */
  OP_LOOK_BEHIND,          /* (?<=...) start (no needs end opcode) */
  OP_PUSH_LOOK_BEHIND_NOT, /* (?<!...) start */
  OP_FAIL_LOOK_BEHIND_NOT, /* (?<!...) end   */

  OP_CALL,                 /* \g<name> */
  OP_RETURN,

  OP_CONDITION,

  OP_STATE_CHECK_PUSH,         /* combination explosion check and push */
  OP_STATE_CHECK_PUSH_OR_JUMP, /* check ok -> push, else jump  */
  OP_STATE_CHECK,              /* check only */
  OP_STATE_CHECK_ANYCHAR_STAR,
  OP_STATE_CHECK_ANYCHAR_ML_STAR,

  /* no need: IS_DYNAMIC_OPTION() == 0 */
  OP_SET_OPTION_PUSH,    /* set option and push recover option */
  OP_SET_OPTION          /* set option */
};

typedef int RelAddrType;
typedef int AbsAddrType;
typedef int LengthType;
typedef int RepeatNumType;
typedef short int MemNumType;
typedef short int StateCheckNumType;
typedef void* PointerType;

#define SIZE_OPCODE           1
#define SIZE_RELADDR          (int )sizeof(RelAddrType)
#define SIZE_ABSADDR          (int )sizeof(AbsAddrType)
#define SIZE_LENGTH           (int )sizeof(LengthType)
#define SIZE_MEMNUM           (int )sizeof(MemNumType)
#define SIZE_STATE_CHECK_NUM  (int )sizeof(StateCheckNumType)
#define SIZE_REPEATNUM        (int )sizeof(RepeatNumType)
#define SIZE_OPTION           (int )sizeof(OnigOptionType)
#define SIZE_CODE_POINT       (int )sizeof(OnigCodePoint)
#define SIZE_POINTER          (int )sizeof(PointerType)


#define GET_RELADDR_INC(addr,p)    PLATFORM_GET_INC(addr,   p, RelAddrType)
#define GET_ABSADDR_INC(addr,p)    PLATFORM_GET_INC(addr,   p, AbsAddrType)
#define GET_LENGTH_INC(len,p)      PLATFORM_GET_INC(len,    p, LengthType)
#define GET_MEMNUM_INC(num,p)      PLATFORM_GET_INC(num,    p, MemNumType)
#define GET_REPEATNUM_INC(num,p)   PLATFORM_GET_INC(num,    p, RepeatNumType)
#define GET_OPTION_INC(option,p)   PLATFORM_GET_INC(option, p, OnigOptionType)
#define GET_POINTER_INC(ptr,p)     PLATFORM_GET_INC(ptr,    p, PointerType)
#define GET_STATE_CHECK_NUM_INC(num,p)  PLATFORM_GET_INC(num, p, StateCheckNumType)

/* code point's address must be aligned address. */
#define GET_CODE_POINT(code,p)   code = *((OnigCodePoint* )(p))
#define GET_BYTE_INC(byte,p) do{\
  byte = *(p);\
  (p)++;\
} while(0)


/* op-code + arg size */
#define SIZE_OP_ANYCHAR_STAR            SIZE_OPCODE
#define SIZE_OP_ANYCHAR_STAR_PEEK_NEXT (SIZE_OPCODE + 1)
#define SIZE_OP_JUMP                   (SIZE_OPCODE + SIZE_RELADDR)
#define SIZE_OP_PUSH                   (SIZE_OPCODE + SIZE_RELADDR)
#define SIZE_OP_POP                     SIZE_OPCODE
#define SIZE_OP_PUSH_OR_JUMP_EXACT1    (SIZE_OPCODE + SIZE_RELADDR + 1)
#define SIZE_OP_PUSH_IF_PEEK_NEXT      (SIZE_OPCODE + SIZE_RELADDR + 1)
#define SIZE_OP_REPEAT_INC             (SIZE_OPCODE + SIZE_MEMNUM)
#define SIZE_OP_REPEAT_INC_NG          (SIZE_OPCODE + SIZE_MEMNUM)
#define SIZE_OP_PUSH_POS                SIZE_OPCODE
#define SIZE_OP_PUSH_POS_NOT           (SIZE_OPCODE + SIZE_RELADDR)
#define SIZE_OP_POP_POS                 SIZE_OPCODE
#define SIZE_OP_FAIL_POS                SIZE_OPCODE
#define SIZE_OP_SET_OPTION             (SIZE_OPCODE + SIZE_OPTION)
#define SIZE_OP_SET_OPTION_PUSH        (SIZE_OPCODE + SIZE_OPTION)
#define SIZE_OP_FAIL                    SIZE_OPCODE
#define SIZE_OP_MEMORY_START           (SIZE_OPCODE + SIZE_MEMNUM)
#define SIZE_OP_MEMORY_START_PUSH      (SIZE_OPCODE + SIZE_MEMNUM)
#define SIZE_OP_MEMORY_END_PUSH        (SIZE_OPCODE + SIZE_MEMNUM)
#define SIZE_OP_MEMORY_END_PUSH_REC    (SIZE_OPCODE + SIZE_MEMNUM)
#define SIZE_OP_MEMORY_END             (SIZE_OPCODE + SIZE_MEMNUM)
#define SIZE_OP_MEMORY_END_REC         (SIZE_OPCODE + SIZE_MEMNUM)
#define SIZE_OP_PUSH_STOP_BT            SIZE_OPCODE
#define SIZE_OP_POP_STOP_BT             SIZE_OPCODE
#define SIZE_OP_NULL_CHECK_START       (SIZE_OPCODE + SIZE_MEMNUM)
#define SIZE_OP_NULL_CHECK_END         (SIZE_OPCODE + SIZE_MEMNUM)
#define SIZE_OP_LOOK_BEHIND            (SIZE_OPCODE + SIZE_LENGTH)
#define SIZE_OP_PUSH_LOOK_BEHIND_NOT   (SIZE_OPCODE + SIZE_RELADDR + SIZE_LENGTH)
#define SIZE_OP_FAIL_LOOK_BEHIND_NOT    SIZE_OPCODE
#define SIZE_OP_CALL                   (SIZE_OPCODE + SIZE_ABSADDR)
#define SIZE_OP_RETURN                  SIZE_OPCODE
#define SIZE_OP_CONDITION              (SIZE_OPCODE + SIZE_MEMNUM + SIZE_RELADDR)

#ifdef USE_COMBINATION_EXPLOSION_CHECK
#define SIZE_OP_STATE_CHECK            (SIZE_OPCODE + SIZE_STATE_CHECK_NUM)
#define SIZE_OP_STATE_CHECK_PUSH       (SIZE_OPCODE + SIZE_STATE_CHECK_NUM + SIZE_RELADDR)
#define SIZE_OP_STATE_CHECK_PUSH_OR_JUMP (SIZE_OPCODE + SIZE_STATE_CHECK_NUM + SIZE_RELADDR)
#define SIZE_OP_STATE_CHECK_ANYCHAR_STAR (SIZE_OPCODE + SIZE_STATE_CHECK_NUM)
#endif

#define MC_ESC(syn)               (syn)->meta_char_table.esc
#define MC_ANYCHAR(syn)           (syn)->meta_char_table.anychar
#define MC_ANYTIME(syn)           (syn)->meta_char_table.anytime
#define MC_ZERO_OR_ONE_TIME(syn)  (syn)->meta_char_table.zero_or_one_time
#define MC_ONE_OR_MORE_TIME(syn)  (syn)->meta_char_table.one_or_more_time
#define MC_ANYCHAR_ANYTIME(syn)   (syn)->meta_char_table.anychar_anytime

#define IS_MC_ESC_CODE(code, syn) \
  ((code) == MC_ESC(syn) && \
   !IS_SYNTAX_OP2((syn), ONIG_SYN_OP2_INEFFECTIVE_ESCAPE))


#define SYN_POSIX_COMMON_OP \
 ( ONIG_SYN_OP_DOT_ANYCHAR | ONIG_SYN_OP_POSIX_BRACKET | \
   ONIG_SYN_OP_DECIMAL_BACKREF | \
   ONIG_SYN_OP_BRACKET_CC | ONIG_SYN_OP_ASTERISK_ZERO_INF | \
   ONIG_SYN_OP_LINE_ANCHOR | \
   ONIG_SYN_OP_ESC_CONTROL_CHARS )

#define SYN_GNU_REGEX_OP \
  ( ONIG_SYN_OP_DOT_ANYCHAR | ONIG_SYN_OP_BRACKET_CC | \
    ONIG_SYN_OP_POSIX_BRACKET | ONIG_SYN_OP_DECIMAL_BACKREF | \
    ONIG_SYN_OP_BRACE_INTERVAL | ONIG_SYN_OP_LPAREN_SUBEXP | \
    ONIG_SYN_OP_VBAR_ALT | \
    ONIG_SYN_OP_ASTERISK_ZERO_INF | ONIG_SYN_OP_PLUS_ONE_INF | \
    ONIG_SYN_OP_QMARK_ZERO_ONE | \
    ONIG_SYN_OP_ESC_AZ_BUF_ANCHOR | ONIG_SYN_OP_ESC_CAPITAL_G_BEGIN_ANCHOR | \
    ONIG_SYN_OP_ESC_W_WORD | \
    ONIG_SYN_OP_ESC_B_WORD_BOUND | ONIG_SYN_OP_ESC_LTGT_WORD_BEGIN_END | \
    ONIG_SYN_OP_ESC_S_WHITE_SPACE | ONIG_SYN_OP_ESC_D_DIGIT | \
    ONIG_SYN_OP_LINE_ANCHOR )

#define SYN_GNU_REGEX_BV \
  ( ONIG_SYN_CONTEXT_INDEP_ANCHORS | ONIG_SYN_CONTEXT_INDEP_REPEAT_OPS | \
    ONIG_SYN_CONTEXT_INVALID_REPEAT_OPS | ONIG_SYN_ALLOW_INVALID_INTERVAL | \
    ONIG_SYN_BACKSLASH_ESCAPE_IN_CC | ONIG_SYN_ALLOW_DOUBLE_RANGE_OP_IN_CC )


#define NCCLASS_FLAGS(cc)           ((cc)->flags)
#define NCCLASS_FLAG_SET(cc,flag)    (NCCLASS_FLAGS(cc) |= (flag))
#define NCCLASS_FLAG_CLEAR(cc,flag)  (NCCLASS_FLAGS(cc) &= ~(flag))
#define IS_NCCLASS_FLAG_ON(cc,flag) ((NCCLASS_FLAGS(cc) & (flag)) != 0)

/* cclass node */
#define FLAG_NCCLASS_NOT           (1<<0)
#define FLAG_NCCLASS_SHARE         (1<<1)

#define NCCLASS_SET_NOT(nd)     NCCLASS_FLAG_SET(nd, FLAG_NCCLASS_NOT)
#define NCCLASS_SET_SHARE(nd)   NCCLASS_FLAG_SET(nd, FLAG_NCCLASS_SHARE)
#define NCCLASS_CLEAR_NOT(nd)   NCCLASS_FLAG_CLEAR(nd, FLAG_NCCLASS_NOT)
#define IS_NCCLASS_NOT(nd)      IS_NCCLASS_FLAG_ON(nd, FLAG_NCCLASS_NOT)
#define IS_NCCLASS_SHARE(nd)    IS_NCCLASS_FLAG_ON(nd, FLAG_NCCLASS_SHARE)

typedef struct {
  int type;
  /* struct _Node* next; */
  /* unsigned int flags; */
} NodeBase;

typedef struct {
  NodeBase base;
  unsigned int flags;
  BitSet bs;
  BBuf*  mbuf;   /* multi-byte info or NULL */
} CClassNode;

typedef intptr_t OnigStackIndex;

typedef struct _OnigStackType {
  unsigned int type;
  union {
    struct {
      UChar *pcode;      /* byte code position */
      UChar *pstr;       /* string position */
      UChar *pstr_prev;  /* previous char position of pstr */
#ifdef USE_COMBINATION_EXPLOSION_CHECK
      unsigned int state_check;
#endif
      UChar *pkeep;      /* keep pattern position */
    } state;
    struct {
      int   count;       /* for OP_REPEAT_INC, OP_REPEAT_INC_NG */
      UChar *pcode;      /* byte code position (head of repeated target) */
      int   num;         /* repeat id */
    } repeat;
    struct {
      OnigStackIndex si;     /* index of stack */
    } repeat_inc;
    struct {
      int num;           /* memory num */
      UChar *pstr;       /* start/end position */
      /* Following information is set, if this stack type is MEM-START */
      OnigStackIndex start;  /* prev. info (for backtrack  "(...)*" ) */
      OnigStackIndex end;    /* prev. info (for backtrack  "(...)*" ) */
    } mem;
    struct {
      int num;           /* null check id */
      UChar *pstr;       /* start position */
    } null_check;
#ifdef USE_SUBEXP_CALL
    struct {
      UChar *ret_addr;   /* byte code position */
      int    num;        /* null check id */
      UChar *pstr;       /* string position */
    } call_frame;
#endif
  } u;
} OnigStackType;

typedef struct {
  void* stack_p;
  size_t stack_n;
  OnigOptionType options;
  OnigRegion*    region;
  const UChar* start;   /* search start position */
  const UChar* gpos;    /* global position (for \G: BEGIN_POSITION) */
#ifdef USE_FIND_LONGEST_SEARCH_ALL_OF_RANGE
  OnigPosition best_len;  /* for ONIG_OPTION_FIND_LONGEST */
  UChar* best_s;
#endif
#ifdef USE_COMBINATION_EXPLOSION_CHECK
  void* state_check_buff;
  int   state_check_buff_size;
#endif
} OnigMatchArg;


#define IS_CODE_SB_WORD(enc,code) \
  (ONIGENC_IS_CODE_ASCII(code) && ONIGENC_IS_CODE_WORD(enc,code))

#ifdef ONIG_DEBUG

typedef struct {
  short int opcode;
  const char* name;
  short int arg_type;
} OnigOpInfoType;

extern OnigOpInfoType OnigOpInfo[];

extern void onig_print_compiled_byte_code P_((FILE* f, UChar* bp, UChar** nextp, OnigEncoding enc));

#ifdef ONIG_DEBUG_STATISTICS
extern void onig_statistics_init P_((void));
extern void onig_print_statistics P_((FILE* f));
#endif
#endif

extern UChar* onig_error_code_to_format P_((OnigPosition code));
extern void  onig_snprintf_with_pattern PV_((UChar buf[], int bufsize, OnigEncoding enc, UChar* pat, UChar* pat_end, const UChar *fmt, ...));
extern int  onig_bbuf_init P_((BBuf* buf, OnigDistance size));
extern int  onig_compile P_((regex_t* reg, const UChar* pattern, const UChar* pattern_end, OnigErrorInfo* einfo));
extern void onig_chain_reduce P_((regex_t* reg));
extern void onig_chain_link_add P_((regex_t* to, regex_t* add));
extern void onig_transfer P_((regex_t* to, regex_t* from));
extern int  onig_is_code_in_cc P_((OnigEncoding enc, OnigCodePoint code, CClassNode* cc));
extern int  onig_is_code_in_cc_len P_((int enclen, OnigCodePoint code, CClassNode* cc));

/* strend hash */
typedef void hash_table_type;
typedef uintptr_t hash_data_type;

extern hash_table_type* onig_st_init_strend_table_with_size P_((int size));
extern int onig_st_lookup_strend P_((hash_table_type* table, const UChar* str_key, const UChar* end_key, hash_data_type *value));
extern int onig_st_insert_strend P_((hash_table_type* table, const UChar* str_key, const UChar* end_key, hash_data_type value));

/* encoding property management */
#define PROPERTY_LIST_ADD_PROP(Name, CR) \
  r = onigenc_property_list_add_property((UChar* )Name, CR,\
	      &PropertyNameTable, &PropertyList, &PropertyListNum,\
	      &PropertyListSize);\
  if (r != 0) goto end

#define PROPERTY_LIST_INIT_CHECK \
  if (PropertyInited == 0) {\
    int r = onigenc_property_list_init(init_property_list);\
    if (r != 0) return r;\
  }

extern int onigenc_property_list_add_property P_((UChar* name, const OnigCodePoint* prop, hash_table_type **table, const OnigCodePoint*** plist, int *pnum, int *psize));

typedef int (*ONIGENC_INIT_PROPERTY_LIST_FUNC_TYPE)(void);

extern int onigenc_property_list_init P_((ONIGENC_INIT_PROPERTY_LIST_FUNC_TYPE));

extern size_t onig_memsize P_((const regex_t *reg));
extern size_t onig_region_memsize P_((const struct re_registers *regs));

#endif /* REGINT_H */<|MERGE_RESOLUTION|>--- conflicted
+++ resolved
@@ -92,10 +92,6 @@
 #  define ARG_UNUSED
 #endif
 
-#define WIN32_LEAN_AND_MEAN
-#include <windows.h>
-extern CRITICAL_SECTION gOnigMutex;
-
 /* */
 /* escape other system UChar definition */
 #include "config.h"
@@ -110,12 +106,9 @@
 #define USE_FIND_LONGEST_SEARCH_ALL_OF_RANGE
 /* #define USE_COMBINATION_EXPLOSION_CHECK */     /* (X*)* */
 
-<<<<<<< HEAD
+/* multithread config */
 #define USE_MULTI_THREAD_SYSTEM
-=======
-/* multithread config */
-/* #define USE_MULTI_THREAD_SYSTEM */
-/* #define USE_DEFAULT_MULTI_THREAD_SYSTEM */
+#define USE_DEFAULT_MULTI_THREAD_SYSTEM
 
 #if defined(USE_MULTI_THREAD_SYSTEM) \
   && defined(USE_DEFAULT_MULTI_THREAD_SYSTEM)
@@ -142,21 +135,20 @@
 
 #else /* USE_DEFAULT_MULTI_THREAD_SYSTEM */
 
->>>>>>> 52a8290b
 #ifndef THREAD_SYSTEM_INIT
-#define THREAD_SYSTEM_INIT      InitializeCriticalSection(&gOnigMutex)
+#define THREAD_SYSTEM_INIT      /* depend on thread system */
 #endif
 #ifndef THREAD_SYSTEM_END
-#define THREAD_SYSTEM_END       DeleteCriticalSection(&gOnigMutex)
+#define THREAD_SYSTEM_END       /* depend on thread system */
 #endif
 #ifndef THREAD_ATOMIC_START
-#define THREAD_ATOMIC_START     EnterCriticalSection(&gOnigMutex)
+#define THREAD_ATOMIC_START     /* depend on thread system */
 #endif
 #ifndef THREAD_ATOMIC_END
-#define THREAD_ATOMIC_END       LeaveCriticalSection(&gOnigMutex)
+#define THREAD_ATOMIC_END       /* depend on thread system */
 #endif
 #ifndef THREAD_PASS
-#define THREAD_PASS             Sleep(0)
+#define THREAD_PASS             /* depend on thread system */
 #endif
 
 #endif /* USE_DEFAULT_MULTI_THREAD_SYSTEM */
