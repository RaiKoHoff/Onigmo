#ifndef REGINT_H
#define REGINT_H
/**********************************************************************
  regint.h -  Onigmo (Oniguruma-mod) (regular expression library)
**********************************************************************/
/*-
 * Copyright (c) 2002-2008  K.Kosako  <sndgk393 AT ybb DOT ne DOT jp>
 * Copyright (c) 2011-2012  K.Takata  <kentkt AT csc DOT jp>
 * All rights reserved.
 *
 * Redistribution and use in source and binary forms, with or without
 * modification, are permitted provided that the following conditions
 * are met:
 * 1. Redistributions of source code must retain the above copyright
 *    notice, this list of conditions and the following disclaimer.
 * 2. Redistributions in binary form must reproduce the above copyright
 *    notice, this list of conditions and the following disclaimer in the
 *    documentation and/or other materials provided with the distribution.
 *
 * THIS SOFTWARE IS PROVIDED BY THE AUTHOR AND CONTRIBUTORS ``AS IS'' AND
 * ANY EXPRESS OR IMPLIED WARRANTIES, INCLUDING, BUT NOT LIMITED TO, THE
 * IMPLIED WARRANTIES OF MERCHANTABILITY AND FITNESS FOR A PARTICULAR PURPOSE
 * ARE DISCLAIMED.  IN NO EVENT SHALL THE AUTHOR OR CONTRIBUTORS BE LIABLE
 * FOR ANY DIRECT, INDIRECT, INCIDENTAL, SPECIAL, EXEMPLARY, OR CONSEQUENTIAL
 * DAMAGES (INCLUDING, BUT NOT LIMITED TO, PROCUREMENT OF SUBSTITUTE GOODS
 * OR SERVICES; LOSS OF USE, DATA, OR PROFITS; OR BUSINESS INTERRUPTION)
 * HOWEVER CAUSED AND ON ANY THEORY OF LIABILITY, WHETHER IN CONTRACT, STRICT
 * LIABILITY, OR TORT (INCLUDING NEGLIGENCE OR OTHERWISE) ARISING IN ANY WAY
 * OUT OF THE USE OF THIS SOFTWARE, EVEN IF ADVISED OF THE POSSIBILITY OF
 * SUCH DAMAGE.
 */

/* for debug */
/* #define ONIG_DEBUG_PARSE_TREE */
/* #define ONIG_DEBUG_COMPILE */
/* #define ONIG_DEBUG_SEARCH */
/* #define ONIG_DEBUG_MATCH */
/* #define ONIG_DONT_OPTIMIZE */

/* for byte-code statistical data. */
/* #define ONIG_DEBUG_STATISTICS */

#if defined(ONIG_DEBUG_PARSE_TREE) || defined(ONIG_DEBUG_MATCH) || \
    defined(ONIG_DEBUG_SEARCH) || defined(ONIG_DEBUG_COMPILE) || \
    defined(ONIG_DEBUG_STATISTICS)
#ifndef ONIG_DEBUG
#define ONIG_DEBUG
#endif
#endif

#if defined(__i386) || defined(__i386__) || defined(_M_IX86) || \
    defined(__x86_64) || defined(__x86_64__) || defined(_M_AMD64) || \
    defined(__mc68020__)
#define PLATFORM_UNALIGNED_WORD_ACCESS
#endif

/* config */
/* spec. config */
#define USE_NAMED_GROUP
#define USE_SUBEXP_CALL
#define USE_PERL_SUBEXP_CALL
#define USE_CAPITAL_P_NAMED_GROUP
#define USE_BACKREF_WITH_LEVEL        /* \k<name+n>, \k<name-n> */
#define USE_MONOMANIAC_CHECK_CAPTURES_IN_ENDLESS_REPEAT  /* /(?:()|())*\2/ */
#define USE_NEWLINE_AT_END_OF_STRING_HAS_EMPTY_LINE     /* /\n$/ =~ "\n" */
#define USE_WARNING_REDUNDANT_NESTED_REPEAT_OPERATOR
/* #define USE_RECOMPILE_API */
/* !!! moved to regenc.h. */ /* #define USE_CRNL_AS_LINE_TERMINATOR */
#define USE_NO_INVALID_QUANTIFIER

/* internal config */
#define USE_PARSE_TREE_NODE_RECYCLE
#define USE_OP_PUSH_OR_JUMP_EXACT
#define USE_QTFR_PEEK_NEXT
#define USE_ST_LIBRARY
#define USE_SHARED_CCLASS_TABLE
#define USE_SUNDAY_QUICK_SEARCH

#define INIT_MATCH_STACK_SIZE                     160
#define DEFAULT_MATCH_STACK_LIMIT_SIZE              0 /* unlimited */

/* check config */
#if defined(USE_PERL_SUBEXP_CALL) || defined(USE_CAPITAL_P_NAMED_GROUP)
#if !defined(USE_NAMED_GROUP) || !defined(USE_SUBEXP_CALL)
#error USE_NAMED_GROUP and USE_SUBEXP_CALL must be defined.
#endif
#endif

#if defined(__GNUC__)
#  define ARG_UNUSED  __attribute__ ((unused))
#else
#  define ARG_UNUSED
#endif

#define WIN32_LEAN_AND_MEAN
#include <windows.h>
extern CRITICAL_SECTION gOnigMutex;

/* */
/* escape other system UChar definition */
#include "config.h"
#ifdef ONIG_ESCAPE_UCHAR_COLLISION
#undef ONIG_ESCAPE_UCHAR_COLLISION
#endif

/* #define USE_WORD_BEGIN_END */        /* "\<", "\>" */
/* #define USE_CAPTURE_HISTORY */
/* #define USE_VARIABLE_META_CHARS */
/* #define USE_POSIX_API_REGION_OPTION */
#define USE_FIND_LONGEST_SEARCH_ALL_OF_RANGE
/* #define USE_COMBINATION_EXPLOSION_CHECK */     /* (X*)* */

<<<<<<< HEAD
#define USE_MULTI_THREAD_SYSTEM
#define THREAD_SYSTEM_INIT      InitializeCriticalSection(&gOnigMutex)
#define THREAD_SYSTEM_END       DeleteCriticalSection(&gOnigMutex)
#define THREAD_ATOMIC_START     EnterCriticalSection(&gOnigMutex)
#define THREAD_ATOMIC_END       LeaveCriticalSection(&gOnigMutex)
#define THREAD_PASS             Sleep(0)
=======
/* #define USE_MULTI_THREAD_SYSTEM */
#ifndef THREAD_SYSTEM_INIT
#define THREAD_SYSTEM_INIT      /* depend on thread system */
#endif
#ifndef THREAD_SYSTEM_END
#define THREAD_SYSTEM_END       /* depend on thread system */
#endif
#ifndef THREAD_ATOMIC_START
#define THREAD_ATOMIC_START     /* depend on thread system */
#endif
#ifndef THREAD_ATOMIC_END
#define THREAD_ATOMIC_END       /* depend on thread system */
#endif
#ifndef THREAD_PASS
#define THREAD_PASS             /* depend on thread system */
#endif
>>>>>>> 754f9362
#define xmalloc     malloc
#define xrealloc    realloc
#define xcalloc     calloc
#define xfree       free

#define CHECK_INTERRUPT_IN_MATCH_AT

#define st_init_table                  onig_st_init_table
#define st_init_table_with_size        onig_st_init_table_with_size
#define st_init_numtable               onig_st_init_numtable
#define st_init_numtable_with_size     onig_st_init_numtable_with_size
#define st_init_strtable               onig_st_init_strtable
#define st_init_strtable_with_size     onig_st_init_strtable_with_size
#define st_delete                      onig_st_delete
#define st_delete_safe                 onig_st_delete_safe
#define st_insert                      onig_st_insert
#define st_lookup                      onig_st_lookup
#define st_foreach                     onig_st_foreach
#define st_add_direct                  onig_st_add_direct
#define st_free_table                  onig_st_free_table
#define st_cleanup_safe                onig_st_cleanup_safe
#define st_copy                        onig_st_copy
#define st_nothing_key_clone           onig_st_nothing_key_clone
#define st_nothing_key_free            onig_st_nothing_key_free
/* */
#define onig_st_is_member              st_is_member

#define STATE_CHECK_STRING_THRESHOLD_LEN             7
#define STATE_CHECK_BUFF_MAX_SIZE               0x4000

#define THREAD_PASS_LIMIT_COUNT     8
#define xmemset     memset
#define xmemcpy     memcpy
#define xmemmove    memmove

#if defined(_WIN32) && !defined(__GNUC__)
#define xalloca     _alloca
#define xvsnprintf  _vsnprintf
#else
#define xalloca     alloca
#define xvsnprintf  vsnprintf
#endif


#if defined(USE_RECOMPILE_API) && defined(USE_MULTI_THREAD_SYSTEM)
#define ONIG_STATE_INC(reg) (reg)->state++
#define ONIG_STATE_DEC(reg) (reg)->state--

#define ONIG_STATE_INC_THREAD(reg) do {\
  THREAD_ATOMIC_START;\
  (reg)->state++;\
  THREAD_ATOMIC_END;\
} while(0)
#define ONIG_STATE_DEC_THREAD(reg) do {\
  THREAD_ATOMIC_START;\
  (reg)->state--;\
  THREAD_ATOMIC_END;\
} while(0)
#else
#define ONIG_STATE_INC(reg)         /* Nothing */
#define ONIG_STATE_DEC(reg)         /* Nothing */
#define ONIG_STATE_INC_THREAD(reg)  /* Nothing */
#define ONIG_STATE_DEC_THREAD(reg)  /* Nothing */
#endif /* USE_RECOMPILE_API && USE_MULTI_THREAD_SYSTEM */

#ifdef HAVE_STDLIB_H
#include <stdlib.h>
#endif

#if defined(HAVE_ALLOCA_H) && (defined(_AIX) || !defined(__GNUC__))
#include <alloca.h>
#endif

#ifdef HAVE_STRING_H
# include <string.h>
#else
# include <strings.h>
#endif

#include <ctype.h>
#ifdef HAVE_SYS_TYPES_H
#ifndef __BORLANDC__
#include <sys/types.h>
#endif
#endif

#ifdef HAVE_STDINT_H
# include <stdint.h>
#endif

#ifdef STDC_HEADERS
# include <stddef.h>
#endif

#ifdef __BORLANDC__
#include <malloc.h>
#endif

#ifdef ONIG_DEBUG
# include <stdio.h>
#endif

#ifdef _WIN32
#if defined(_MSC_VER) && (_MSC_VER < 1300)
#ifndef _INTPTR_T_DEFINED
#define _INTPTR_T_DEFINED
typedef int intptr_t;
#endif
#ifndef _UINTPTR_T_DEFINED
#define _UINTPTR_T_DEFINED
typedef unsigned int uintptr_t;
#endif
#endif
#endif /* _WIN32 */

#include "regenc.h"

#ifdef MIN
#undef MIN
#endif
#ifdef MAX
#undef MAX
#endif
#define MIN(a,b) (((a)>(b))?(b):(a))
#define MAX(a,b) (((a)<(b))?(b):(a))

#define IS_NULL(p)                    (((void*)(p)) == (void*)0)
#define IS_NOT_NULL(p)                (((void*)(p)) != (void*)0)
#define CHECK_NULL_RETURN(p)          if (IS_NULL(p)) return NULL
#define CHECK_NULL_RETURN_MEMERR(p)   if (IS_NULL(p)) return ONIGERR_MEMORY
#define NULL_UCHARP                   ((UChar* )0)

#define ONIG_LAST_CODE_POINT    (~((OnigCodePoint )0))

#ifdef PLATFORM_UNALIGNED_WORD_ACCESS

#define PLATFORM_GET_INC(val,p,type) do{\
  val  = *(type* )p;\
  (p) += sizeof(type);\
} while(0)

#else

#define PLATFORM_GET_INC(val,p,type) do{\
  xmemcpy(&val, (p), sizeof(type));\
  (p) += sizeof(type);\
} while(0)

/* sizeof(OnigCodePoint) */
#define WORD_ALIGNMENT_SIZE     SIZEOF_LONG

#define GET_ALIGNMENT_PAD_SIZE(addr,pad_size) do {\
  (pad_size) = WORD_ALIGNMENT_SIZE \
               - ((uintptr_t )(addr) % WORD_ALIGNMENT_SIZE);\
  if ((pad_size) == WORD_ALIGNMENT_SIZE) (pad_size) = 0;\
} while (0)

#define ALIGNMENT_RIGHT(addr) do {\
  (addr) += (WORD_ALIGNMENT_SIZE - 1);\
  (addr) -= ((uintptr_t )(addr) % WORD_ALIGNMENT_SIZE);\
} while (0)

#endif /* PLATFORM_UNALIGNED_WORD_ACCESS */

/* stack pop level */
#define STACK_POP_LEVEL_FREE        0
#define STACK_POP_LEVEL_MEM_START   1
#define STACK_POP_LEVEL_ALL         2

/* optimize flags */
#define ONIG_OPTIMIZE_NONE              0
#define ONIG_OPTIMIZE_EXACT             1   /* Slow Search */
#define ONIG_OPTIMIZE_EXACT_BM          2   /* Boyer Moore Search */
#define ONIG_OPTIMIZE_EXACT_BM_NOT_REV  3   /* BM (applied to a multibyte string) */
#define ONIG_OPTIMIZE_EXACT_IC          4   /* Slow Search (ignore case) */
#define ONIG_OPTIMIZE_MAP               5   /* char map */
#define ONIG_OPTIMIZE_EXACT_BM_IC         6 /* BM (ignore case) */
#define ONIG_OPTIMIZE_EXACT_BM_NOT_REV_IC 7 /* BM (applied to a multibyte string) (ignore case) */

/* bit status */
typedef unsigned int  BitStatusType;

#define BIT_STATUS_BITS_NUM          (sizeof(BitStatusType) * 8)
#define BIT_STATUS_CLEAR(stats)      (stats) = 0
#define BIT_STATUS_ON_ALL(stats)     (stats) = ~((BitStatusType )0)
#define BIT_STATUS_AT(stats,n) \
  ((n) < (int )BIT_STATUS_BITS_NUM  ?  ((stats) & (1 << n)) : ((stats) & 1))

#define BIT_STATUS_ON_AT(stats,n) do {\
    if ((n) < (int )BIT_STATUS_BITS_NUM)	\
    (stats) |= (1 << (n));\
  else\
    (stats) |= 1;\
} while (0)

#define BIT_STATUS_ON_AT_SIMPLE(stats,n) do {\
    if ((n) < (int )BIT_STATUS_BITS_NUM)\
    (stats) |= (1 << (n));\
} while (0)


#define INT_MAX_LIMIT           ((1UL << (SIZEOF_INT * 8 - 1)) - 1)

#define DIGITVAL(code)    ((code) - '0')
#define ODIGITVAL(code)   DIGITVAL(code)
#define XDIGITVAL(enc,code) \
  (ONIGENC_IS_CODE_DIGIT(enc,code) ? DIGITVAL(code) \
   : (ONIGENC_IS_CODE_UPPER(enc,code) ? (code) - 'A' + 10 : (code) - 'a' + 10))

#define IS_SINGLELINE(option)     ((option) & ONIG_OPTION_SINGLELINE)
#define IS_MULTILINE(option)      ((option) & ONIG_OPTION_MULTILINE)
#define IS_IGNORECASE(option)     ((option) & ONIG_OPTION_IGNORECASE)
#define IS_EXTEND(option)         ((option) & ONIG_OPTION_EXTEND)
#define IS_FIND_LONGEST(option)   ((option) & ONIG_OPTION_FIND_LONGEST)
#define IS_FIND_NOT_EMPTY(option) ((option) & ONIG_OPTION_FIND_NOT_EMPTY)
#define IS_FIND_CONDITION(option) ((option) & \
          (ONIG_OPTION_FIND_LONGEST | ONIG_OPTION_FIND_NOT_EMPTY))
#define IS_NOTBOL(option)         ((option) & ONIG_OPTION_NOTBOL)
#define IS_NOTEOL(option)         ((option) & ONIG_OPTION_NOTEOL)
#define IS_POSIX_REGION(option)   ((option) & ONIG_OPTION_POSIX_REGION)
#define IS_ASCII_RANGE(option)    ((option) & ONIG_OPTION_ASCII_RANGE)
#define IS_POSIX_BRACKET_ALL_RANGE(option)  ((option) & ONIG_OPTION_POSIX_BRACKET_ALL_RANGE)
#define IS_WORD_BOUND_ALL_RANGE(option)     ((option) & ONIG_OPTION_WORD_BOUND_ALL_RANGE)
#define IS_NEWLINE_CRLF(option)   ((option) & ONIG_OPTION_NEWLINE_CRLF)

/* OP_SET_OPTION is required for these options.
#define IS_DYNAMIC_OPTION(option) \
  (((option) & (ONIG_OPTION_MULTILINE | ONIG_OPTION_IGNORECASE)) != 0)
*/
/* ignore-case and multibyte status are included in compiled code. */
#define IS_DYNAMIC_OPTION(option)  0

#define DISABLE_CASE_FOLD_MULTI_CHAR(case_fold_flag) \
  ((case_fold_flag) & ~INTERNAL_ONIGENC_CASE_FOLD_MULTI_CHAR)

#define REPEAT_INFINITE         -1
#define IS_REPEAT_INFINITE(n)   ((n) == REPEAT_INFINITE)

/* bitset */
#define BITS_PER_BYTE      8
#define SINGLE_BYTE_SIZE   (1 << BITS_PER_BYTE)
#define BITS_IN_ROOM       ((int )sizeof(Bits) * BITS_PER_BYTE)
#define BITSET_SIZE        (SINGLE_BYTE_SIZE / BITS_IN_ROOM)

#ifdef PLATFORM_UNALIGNED_WORD_ACCESS
typedef unsigned int   Bits;
#else
typedef unsigned char  Bits;
#endif
typedef Bits           BitSet[BITSET_SIZE];
typedef Bits*          BitSetRef;

#define SIZE_BITSET        (int )sizeof(BitSet)

#define BITSET_CLEAR(bs) do {\
  int i;\
  for (i = 0; i < BITSET_SIZE; i++) { (bs)[i] = 0; }	\
} while (0)

#define BS_ROOM(bs,pos)            (bs)[(int )(pos) / BITS_IN_ROOM]
#define BS_BIT(pos)                (1 << ((int )(pos) % BITS_IN_ROOM))

#define BITSET_AT(bs, pos)         (BS_ROOM(bs,pos) & BS_BIT(pos))
#define BITSET_SET_BIT(bs, pos)     BS_ROOM(bs,pos) |= BS_BIT(pos)
#define BITSET_CLEAR_BIT(bs, pos)   BS_ROOM(bs,pos) &= ~(BS_BIT(pos))
#define BITSET_INVERT_BIT(bs, pos)  BS_ROOM(bs,pos) ^= BS_BIT(pos)

/* bytes buffer */
typedef struct _BBuf {
  UChar* p;
  unsigned int used;
  unsigned int alloc;
} BBuf;

#define BBUF_INIT(buf,size)    onig_bbuf_init((BBuf* )(buf), (size))

#define BBUF_SIZE_INC(buf,inc) do{\
  (buf)->alloc += (inc);\
  (buf)->p = (UChar* )xrealloc((buf)->p, (buf)->alloc);\
  if (IS_NULL((buf)->p)) return(ONIGERR_MEMORY);\
} while (0)

#define BBUF_EXPAND(buf,low) do{\
  do { (buf)->alloc *= 2; } while ((buf)->alloc < (unsigned int )low);\
  (buf)->p = (UChar* )xrealloc((buf)->p, (buf)->alloc);\
  if (IS_NULL((buf)->p)) return(ONIGERR_MEMORY);\
} while (0)

#define BBUF_ENSURE_SIZE(buf,size) do{\
  unsigned int new_alloc = (buf)->alloc;\
  while (new_alloc < (unsigned int )(size)) { new_alloc *= 2; }\
  if ((buf)->alloc != new_alloc) {\
    (buf)->p = (UChar* )xrealloc((buf)->p, new_alloc);\
    if (IS_NULL((buf)->p)) return(ONIGERR_MEMORY);\
    (buf)->alloc = new_alloc;\
  }\
} while (0)

#define BBUF_WRITE(buf,pos,bytes,n) do{\
  int used = (pos) + (int )(n);\
  if ((buf)->alloc < (unsigned int )used) BBUF_EXPAND((buf),used);\
  xmemcpy((buf)->p + (pos), (bytes), (n));\
  if ((buf)->used < (unsigned int )used) (buf)->used = used;\
} while (0)

#define BBUF_WRITE1(buf,pos,byte) do{\
  int used = (pos) + 1;\
  if ((buf)->alloc < (unsigned int )used) BBUF_EXPAND((buf),used);\
  (buf)->p[(pos)] = (UChar )(byte);\
  if ((buf)->used < (unsigned int )used) (buf)->used = used;\
} while (0)

#define BBUF_ADD(buf,bytes,n)       BBUF_WRITE((buf),(buf)->used,(bytes),(n))
#define BBUF_ADD1(buf,byte)         BBUF_WRITE1((buf),(buf)->used,(byte))
#define BBUF_GET_ADD_ADDRESS(buf)   ((buf)->p + (buf)->used)
#define BBUF_GET_OFFSET_POS(buf)    ((buf)->used)

/* from < to */
#define BBUF_MOVE_RIGHT(buf,from,to,n) do {\
  if ((unsigned int )((to)+(n)) > (buf)->alloc) BBUF_EXPAND((buf),(to) + (n));\
  xmemmove((buf)->p + (to), (buf)->p + (from), (n));\
  if ((unsigned int )((to)+(n)) > (buf)->used) (buf)->used = (to) + (n);\
} while (0)

/* from > to */
#define BBUF_MOVE_LEFT(buf,from,to,n) do {\
  xmemmove((buf)->p + (to), (buf)->p + (from), (n));\
} while (0)

/* from > to */
#define BBUF_MOVE_LEFT_REDUCE(buf,from,to) do {\
  xmemmove((buf)->p + (to), (buf)->p + (from), (buf)->used - (from));\
  (buf)->used -= (from - to);\
} while (0)

#define BBUF_INSERT(buf,pos,bytes,n) do {\
  if (pos >= (buf)->used) {\
    BBUF_WRITE(buf,pos,bytes,n);\
  }\
  else {\
    BBUF_MOVE_RIGHT((buf),(pos),(pos) + (n),((buf)->used - (pos)));\
    xmemcpy((buf)->p + (pos), (bytes), (n));\
  }\
} while (0)

#define BBUF_GET_BYTE(buf, pos) (buf)->p[(pos)]


#define ANCHOR_BEGIN_BUF        (1<<0)
#define ANCHOR_BEGIN_LINE       (1<<1)
#define ANCHOR_BEGIN_POSITION   (1<<2)
#define ANCHOR_END_BUF          (1<<3)
#define ANCHOR_SEMI_END_BUF     (1<<4)
#define ANCHOR_END_LINE         (1<<5)

#define ANCHOR_WORD_BOUND       (1<<6)
#define ANCHOR_NOT_WORD_BOUND   (1<<7)
#define ANCHOR_WORD_BEGIN       (1<<8)
#define ANCHOR_WORD_END         (1<<9)
#define ANCHOR_PREC_READ        (1<<10)
#define ANCHOR_PREC_READ_NOT    (1<<11)
#define ANCHOR_LOOK_BEHIND      (1<<12)
#define ANCHOR_LOOK_BEHIND_NOT  (1<<13)

#define ANCHOR_ANYCHAR_STAR     (1<<14)   /* ".*" optimize info */
#define ANCHOR_ANYCHAR_STAR_ML  (1<<15)   /* ".*" optimize info (multi-line) */

#define ANCHOR_KEEP             (1<<16)

/* operation code */
enum OpCode {
  OP_FINISH = 0,        /* matching process terminator (no more alternative) */
  OP_END    = 1,        /* pattern code terminator (success end) */

  OP_EXACT1 = 2,        /* single byte, N = 1 */
  OP_EXACT2,            /* single byte, N = 2 */
  OP_EXACT3,            /* single byte, N = 3 */
  OP_EXACT4,            /* single byte, N = 4 */
  OP_EXACT5,            /* single byte, N = 5 */
  OP_EXACTN,            /* single byte */
  OP_EXACTMB2N1,        /* mb-length = 2 N = 1 */
  OP_EXACTMB2N2,        /* mb-length = 2 N = 2 */
  OP_EXACTMB2N3,        /* mb-length = 2 N = 3 */
  OP_EXACTMB2N,         /* mb-length = 2 */
  OP_EXACTMB3N,         /* mb-length = 3 */
  OP_EXACTMBN,          /* other length */

  OP_EXACT1_IC,         /* single byte, N = 1, ignore case */
  OP_EXACTN_IC,         /* single byte,        ignore case */

  OP_CCLASS,
  OP_CCLASS_MB,
  OP_CCLASS_MIX,
  OP_CCLASS_NOT,
  OP_CCLASS_MB_NOT,
  OP_CCLASS_MIX_NOT,
  OP_CCLASS_NODE,       /* pointer to CClassNode node */

  OP_ANYCHAR,                 /* "."  */
  OP_ANYCHAR_ML,              /* "."  multi-line */
  OP_ANYCHAR_STAR,            /* ".*" */
  OP_ANYCHAR_ML_STAR,         /* ".*" multi-line */
  OP_ANYCHAR_STAR_PEEK_NEXT,
  OP_ANYCHAR_ML_STAR_PEEK_NEXT,

  OP_WORD,
  OP_NOT_WORD,
  OP_WORD_BOUND,
  OP_NOT_WORD_BOUND,
  OP_WORD_BEGIN,
  OP_WORD_END,

  OP_ASCII_WORD,
  OP_NOT_ASCII_WORD,
  OP_ASCII_WORD_BOUND,
  OP_NOT_ASCII_WORD_BOUND,
  OP_ASCII_WORD_BEGIN,
  OP_ASCII_WORD_END,

  OP_BEGIN_BUF,
  OP_END_BUF,
  OP_BEGIN_LINE,
  OP_END_LINE,
  OP_SEMI_END_BUF,
  OP_BEGIN_POSITION,
  OP_BEGIN_POS_OR_LINE,   /* used for implicit anchor optimization */

  OP_BACKREF1,
  OP_BACKREF2,
  OP_BACKREFN,
  OP_BACKREFN_IC,
  OP_BACKREF_MULTI,
  OP_BACKREF_MULTI_IC,
  OP_BACKREF_WITH_LEVEL,    /* \k<xxx+n>, \k<xxx-n> */

  OP_MEMORY_START,
  OP_MEMORY_START_PUSH,   /* push back-tracker to stack */
  OP_MEMORY_END_PUSH,     /* push back-tracker to stack */
  OP_MEMORY_END_PUSH_REC, /* push back-tracker to stack */
  OP_MEMORY_END,
  OP_MEMORY_END_REC,      /* push marker to stack */

  OP_KEEP,

  OP_FAIL,               /* pop stack and move */
  OP_JUMP,
  OP_PUSH,
  OP_POP,
  OP_PUSH_OR_JUMP_EXACT1,  /* if match exact then push, else jump. */
  OP_PUSH_IF_PEEK_NEXT,    /* if match exact then push, else none. */
  OP_REPEAT,               /* {n,m} */
  OP_REPEAT_NG,            /* {n,m}? (non greedy) */
  OP_REPEAT_INC,
  OP_REPEAT_INC_NG,        /* non greedy */
  OP_REPEAT_INC_SG,        /* search and get in stack */
  OP_REPEAT_INC_NG_SG,     /* search and get in stack (non greedy) */
  OP_NULL_CHECK_START,     /* null loop checker start */
  OP_NULL_CHECK_END,       /* null loop checker end   */
  OP_NULL_CHECK_END_MEMST, /* null loop checker end (with capture status) */
  OP_NULL_CHECK_END_MEMST_PUSH, /* with capture status and push check-end */

  OP_PUSH_POS,             /* (?=...)  start */
  OP_POP_POS,              /* (?=...)  end   */
  OP_PUSH_POS_NOT,         /* (?!...)  start */
  OP_FAIL_POS,             /* (?!...)  end   */
  OP_PUSH_STOP_BT,         /* (?>...)  start */
  OP_POP_STOP_BT,          /* (?>...)  end   */
  OP_LOOK_BEHIND,          /* (?<=...) start (no needs end opcode) */
  OP_PUSH_LOOK_BEHIND_NOT, /* (?<!...) start */
  OP_FAIL_LOOK_BEHIND_NOT, /* (?<!...) end   */

  OP_CALL,                 /* \g<name> */
  OP_RETURN,

  OP_CONDITION,

  OP_STATE_CHECK_PUSH,         /* combination explosion check and push */
  OP_STATE_CHECK_PUSH_OR_JUMP, /* check ok -> push, else jump  */
  OP_STATE_CHECK,              /* check only */
  OP_STATE_CHECK_ANYCHAR_STAR,
  OP_STATE_CHECK_ANYCHAR_ML_STAR,

  /* no need: IS_DYNAMIC_OPTION() == 0 */
  OP_SET_OPTION_PUSH,    /* set option and push recover option */
  OP_SET_OPTION          /* set option */
};

typedef int RelAddrType;
typedef int AbsAddrType;
typedef int LengthType;
typedef int RepeatNumType;
typedef short int MemNumType;
typedef short int StateCheckNumType;
typedef void* PointerType;

#define SIZE_OPCODE           1
#define SIZE_RELADDR          (int )sizeof(RelAddrType)
#define SIZE_ABSADDR          (int )sizeof(AbsAddrType)
#define SIZE_LENGTH           (int )sizeof(LengthType)
#define SIZE_MEMNUM           (int )sizeof(MemNumType)
#define SIZE_STATE_CHECK_NUM  (int )sizeof(StateCheckNumType)
#define SIZE_REPEATNUM        (int )sizeof(RepeatNumType)
#define SIZE_OPTION           (int )sizeof(OnigOptionType)
#define SIZE_CODE_POINT       (int )sizeof(OnigCodePoint)
#define SIZE_POINTER          (int )sizeof(PointerType)


#define GET_RELADDR_INC(addr,p)    PLATFORM_GET_INC(addr,   p, RelAddrType)
#define GET_ABSADDR_INC(addr,p)    PLATFORM_GET_INC(addr,   p, AbsAddrType)
#define GET_LENGTH_INC(len,p)      PLATFORM_GET_INC(len,    p, LengthType)
#define GET_MEMNUM_INC(num,p)      PLATFORM_GET_INC(num,    p, MemNumType)
#define GET_REPEATNUM_INC(num,p)   PLATFORM_GET_INC(num,    p, RepeatNumType)
#define GET_OPTION_INC(option,p)   PLATFORM_GET_INC(option, p, OnigOptionType)
#define GET_POINTER_INC(ptr,p)     PLATFORM_GET_INC(ptr,    p, PointerType)
#define GET_STATE_CHECK_NUM_INC(num,p)  PLATFORM_GET_INC(num, p, StateCheckNumType)

/* code point's address must be aligned address. */
#define GET_CODE_POINT(code,p)   code = *((OnigCodePoint* )(p))
#define GET_BYTE_INC(byte,p) do{\
  byte = *(p);\
  (p)++;\
} while(0)


/* op-code + arg size */
#define SIZE_OP_ANYCHAR_STAR            SIZE_OPCODE
#define SIZE_OP_ANYCHAR_STAR_PEEK_NEXT (SIZE_OPCODE + 1)
#define SIZE_OP_JUMP                   (SIZE_OPCODE + SIZE_RELADDR)
#define SIZE_OP_PUSH                   (SIZE_OPCODE + SIZE_RELADDR)
#define SIZE_OP_POP                     SIZE_OPCODE
#define SIZE_OP_PUSH_OR_JUMP_EXACT1    (SIZE_OPCODE + SIZE_RELADDR + 1)
#define SIZE_OP_PUSH_IF_PEEK_NEXT      (SIZE_OPCODE + SIZE_RELADDR + 1)
#define SIZE_OP_REPEAT_INC             (SIZE_OPCODE + SIZE_MEMNUM)
#define SIZE_OP_REPEAT_INC_NG          (SIZE_OPCODE + SIZE_MEMNUM)
#define SIZE_OP_PUSH_POS                SIZE_OPCODE
#define SIZE_OP_PUSH_POS_NOT           (SIZE_OPCODE + SIZE_RELADDR)
#define SIZE_OP_POP_POS                 SIZE_OPCODE
#define SIZE_OP_FAIL_POS                SIZE_OPCODE
#define SIZE_OP_SET_OPTION             (SIZE_OPCODE + SIZE_OPTION)
#define SIZE_OP_SET_OPTION_PUSH        (SIZE_OPCODE + SIZE_OPTION)
#define SIZE_OP_FAIL                    SIZE_OPCODE
#define SIZE_OP_MEMORY_START           (SIZE_OPCODE + SIZE_MEMNUM)
#define SIZE_OP_MEMORY_START_PUSH      (SIZE_OPCODE + SIZE_MEMNUM)
#define SIZE_OP_MEMORY_END_PUSH        (SIZE_OPCODE + SIZE_MEMNUM)
#define SIZE_OP_MEMORY_END_PUSH_REC    (SIZE_OPCODE + SIZE_MEMNUM)
#define SIZE_OP_MEMORY_END             (SIZE_OPCODE + SIZE_MEMNUM)
#define SIZE_OP_MEMORY_END_REC         (SIZE_OPCODE + SIZE_MEMNUM)
#define SIZE_OP_PUSH_STOP_BT            SIZE_OPCODE
#define SIZE_OP_POP_STOP_BT             SIZE_OPCODE
#define SIZE_OP_NULL_CHECK_START       (SIZE_OPCODE + SIZE_MEMNUM)
#define SIZE_OP_NULL_CHECK_END         (SIZE_OPCODE + SIZE_MEMNUM)
#define SIZE_OP_LOOK_BEHIND            (SIZE_OPCODE + SIZE_LENGTH)
#define SIZE_OP_PUSH_LOOK_BEHIND_NOT   (SIZE_OPCODE + SIZE_RELADDR + SIZE_LENGTH)
#define SIZE_OP_FAIL_LOOK_BEHIND_NOT    SIZE_OPCODE
#define SIZE_OP_CALL                   (SIZE_OPCODE + SIZE_ABSADDR)
#define SIZE_OP_RETURN                  SIZE_OPCODE
#define SIZE_OP_CONDITION              (SIZE_OPCODE + SIZE_MEMNUM + SIZE_RELADDR)

#ifdef USE_COMBINATION_EXPLOSION_CHECK
#define SIZE_OP_STATE_CHECK            (SIZE_OPCODE + SIZE_STATE_CHECK_NUM)
#define SIZE_OP_STATE_CHECK_PUSH       (SIZE_OPCODE + SIZE_STATE_CHECK_NUM + SIZE_RELADDR)
#define SIZE_OP_STATE_CHECK_PUSH_OR_JUMP (SIZE_OPCODE + SIZE_STATE_CHECK_NUM + SIZE_RELADDR)
#define SIZE_OP_STATE_CHECK_ANYCHAR_STAR (SIZE_OPCODE + SIZE_STATE_CHECK_NUM)
#endif

#define MC_ESC(syn)               (syn)->meta_char_table.esc
#define MC_ANYCHAR(syn)           (syn)->meta_char_table.anychar
#define MC_ANYTIME(syn)           (syn)->meta_char_table.anytime
#define MC_ZERO_OR_ONE_TIME(syn)  (syn)->meta_char_table.zero_or_one_time
#define MC_ONE_OR_MORE_TIME(syn)  (syn)->meta_char_table.one_or_more_time
#define MC_ANYCHAR_ANYTIME(syn)   (syn)->meta_char_table.anychar_anytime

#define IS_MC_ESC_CODE(code, syn) \
  ((code) == MC_ESC(syn) && \
   !IS_SYNTAX_OP2((syn), ONIG_SYN_OP2_INEFFECTIVE_ESCAPE))


#define SYN_POSIX_COMMON_OP \
 ( ONIG_SYN_OP_DOT_ANYCHAR | ONIG_SYN_OP_POSIX_BRACKET | \
   ONIG_SYN_OP_DECIMAL_BACKREF | \
   ONIG_SYN_OP_BRACKET_CC | ONIG_SYN_OP_ASTERISK_ZERO_INF | \
   ONIG_SYN_OP_LINE_ANCHOR | \
   ONIG_SYN_OP_ESC_CONTROL_CHARS )

#define SYN_GNU_REGEX_OP \
  ( ONIG_SYN_OP_DOT_ANYCHAR | ONIG_SYN_OP_BRACKET_CC | \
    ONIG_SYN_OP_POSIX_BRACKET | ONIG_SYN_OP_DECIMAL_BACKREF | \
    ONIG_SYN_OP_BRACE_INTERVAL | ONIG_SYN_OP_LPAREN_SUBEXP | \
    ONIG_SYN_OP_VBAR_ALT | \
    ONIG_SYN_OP_ASTERISK_ZERO_INF | ONIG_SYN_OP_PLUS_ONE_INF | \
    ONIG_SYN_OP_QMARK_ZERO_ONE | \
    ONIG_SYN_OP_ESC_AZ_BUF_ANCHOR | ONIG_SYN_OP_ESC_CAPITAL_G_BEGIN_ANCHOR | \
    ONIG_SYN_OP_ESC_W_WORD | \
    ONIG_SYN_OP_ESC_B_WORD_BOUND | ONIG_SYN_OP_ESC_LTGT_WORD_BEGIN_END | \
    ONIG_SYN_OP_ESC_S_WHITE_SPACE | ONIG_SYN_OP_ESC_D_DIGIT | \
    ONIG_SYN_OP_LINE_ANCHOR )

#define SYN_GNU_REGEX_BV \
  ( ONIG_SYN_CONTEXT_INDEP_ANCHORS | ONIG_SYN_CONTEXT_INDEP_REPEAT_OPS | \
    ONIG_SYN_CONTEXT_INVALID_REPEAT_OPS | ONIG_SYN_ALLOW_INVALID_INTERVAL | \
    ONIG_SYN_BACKSLASH_ESCAPE_IN_CC | ONIG_SYN_ALLOW_DOUBLE_RANGE_OP_IN_CC )


#define NCCLASS_FLAGS(cc)           ((cc)->flags)
#define NCCLASS_FLAG_SET(cc,flag)    (NCCLASS_FLAGS(cc) |= (flag))
#define NCCLASS_FLAG_CLEAR(cc,flag)  (NCCLASS_FLAGS(cc) &= ~(flag))
#define IS_NCCLASS_FLAG_ON(cc,flag) ((NCCLASS_FLAGS(cc) & (flag)) != 0)

/* cclass node */
#define FLAG_NCCLASS_NOT           (1<<0)
#define FLAG_NCCLASS_SHARE         (1<<1)

#define NCCLASS_SET_NOT(nd)     NCCLASS_FLAG_SET(nd, FLAG_NCCLASS_NOT)
#define NCCLASS_SET_SHARE(nd)   NCCLASS_FLAG_SET(nd, FLAG_NCCLASS_SHARE)
#define NCCLASS_CLEAR_NOT(nd)   NCCLASS_FLAG_CLEAR(nd, FLAG_NCCLASS_NOT)
#define IS_NCCLASS_NOT(nd)      IS_NCCLASS_FLAG_ON(nd, FLAG_NCCLASS_NOT)
#define IS_NCCLASS_SHARE(nd)    IS_NCCLASS_FLAG_ON(nd, FLAG_NCCLASS_SHARE)

typedef struct {
  int type;
  /* struct _Node* next; */
  /* unsigned int flags; */
} NodeBase;

typedef struct {
  NodeBase base;
  unsigned int flags;
  BitSet bs;
  BBuf*  mbuf;   /* multi-byte info or NULL */
} CClassNode;

typedef intptr_t OnigStackIndex;

typedef struct _OnigStackType {
  unsigned int type;
  union {
    struct {
      UChar *pcode;      /* byte code position */
      UChar *pstr;       /* string position */
      UChar *pstr_prev;  /* previous char position of pstr */
#ifdef USE_COMBINATION_EXPLOSION_CHECK
      unsigned int state_check;
#endif
      UChar *pkeep;      /* keep pattern position */
    } state;
    struct {
      int   count;       /* for OP_REPEAT_INC, OP_REPEAT_INC_NG */
      UChar *pcode;      /* byte code position (head of repeated target) */
      int   num;         /* repeat id */
    } repeat;
    struct {
      OnigStackIndex si;     /* index of stack */
    } repeat_inc;
    struct {
      int num;           /* memory num */
      UChar *pstr;       /* start/end position */
      /* Following information is set, if this stack type is MEM-START */
      OnigStackIndex start;  /* prev. info (for backtrack  "(...)*" ) */
      OnigStackIndex end;    /* prev. info (for backtrack  "(...)*" ) */
    } mem;
    struct {
      int num;           /* null check id */
      UChar *pstr;       /* start position */
    } null_check;
#ifdef USE_SUBEXP_CALL
    struct {
      UChar *ret_addr;   /* byte code position */
      int    num;        /* null check id */
      UChar *pstr;       /* string position */
    } call_frame;
#endif
  } u;
} OnigStackType;

typedef struct {
  void* stack_p;
  size_t stack_n;
  OnigOptionType options;
  OnigRegion*    region;
  const UChar* start;   /* search start position */
  const UChar* gpos;    /* global position (for \G: BEGIN_POSITION) */
#ifdef USE_FIND_LONGEST_SEARCH_ALL_OF_RANGE
  OnigPosition best_len;  /* for ONIG_OPTION_FIND_LONGEST */
  UChar* best_s;
#endif
#ifdef USE_COMBINATION_EXPLOSION_CHECK
  void* state_check_buff;
  int   state_check_buff_size;
#endif
} OnigMatchArg;


#define IS_CODE_SB_WORD(enc,code) \
  (ONIGENC_IS_CODE_ASCII(code) && ONIGENC_IS_CODE_WORD(enc,code))

#ifdef ONIG_DEBUG

typedef struct {
  short int opcode;
  const char* name;
  short int arg_type;
} OnigOpInfoType;

extern OnigOpInfoType OnigOpInfo[];

extern void onig_print_compiled_byte_code P_((FILE* f, UChar* bp, UChar** nextp, OnigEncoding enc));

#ifdef ONIG_DEBUG_STATISTICS
extern void onig_statistics_init P_((void));
extern void onig_print_statistics P_((FILE* f));
#endif
#endif

extern UChar* onig_error_code_to_format P_((OnigPosition code));
extern void  onig_snprintf_with_pattern PV_((UChar buf[], int bufsize, OnigEncoding enc, UChar* pat, UChar* pat_end, const UChar *fmt, ...));
extern int  onig_bbuf_init P_((BBuf* buf, OnigDistance size));
extern int  onig_compile P_((regex_t* reg, const UChar* pattern, const UChar* pattern_end, OnigErrorInfo* einfo));
extern void onig_chain_reduce P_((regex_t* reg));
extern void onig_chain_link_add P_((regex_t* to, regex_t* add));
extern void onig_transfer P_((regex_t* to, regex_t* from));
extern int  onig_is_code_in_cc P_((OnigEncoding enc, OnigCodePoint code, CClassNode* cc));
extern int  onig_is_code_in_cc_len P_((int enclen, OnigCodePoint code, CClassNode* cc));

/* strend hash */
typedef void hash_table_type;
typedef uintptr_t hash_data_type;

extern hash_table_type* onig_st_init_strend_table_with_size P_((int size));
extern int onig_st_lookup_strend P_((hash_table_type* table, const UChar* str_key, const UChar* end_key, hash_data_type *value));
extern int onig_st_insert_strend P_((hash_table_type* table, const UChar* str_key, const UChar* end_key, hash_data_type value));

/* encoding property management */
#define PROPERTY_LIST_ADD_PROP(Name, CR) \
  r = onigenc_property_list_add_property((UChar* )Name, CR,\
	      &PropertyNameTable, &PropertyList, &PropertyListNum,\
	      &PropertyListSize);\
  if (r != 0) goto end

#define PROPERTY_LIST_INIT_CHECK \
  if (PropertyInited == 0) {\
    int r = onigenc_property_list_init(init_property_list);\
    if (r != 0) return r;\
  }

extern int onigenc_property_list_add_property P_((UChar* name, const OnigCodePoint* prop, hash_table_type **table, const OnigCodePoint*** plist, int *pnum, int *psize));

typedef int (*ONIGENC_INIT_PROPERTY_LIST_FUNC_TYPE)(void);

extern int onigenc_property_list_init P_((ONIGENC_INIT_PROPERTY_LIST_FUNC_TYPE));

extern size_t onig_memsize P_((const regex_t *reg));
extern size_t onig_region_memsize P_((const struct re_registers *regs));

#endif /* REGINT_H */<|MERGE_RESOLUTION|>--- conflicted
+++ resolved
@@ -110,31 +110,22 @@
 #define USE_FIND_LONGEST_SEARCH_ALL_OF_RANGE
 /* #define USE_COMBINATION_EXPLOSION_CHECK */     /* (X*)* */
 
-<<<<<<< HEAD
 #define USE_MULTI_THREAD_SYSTEM
+#ifndef THREAD_SYSTEM_INIT
 #define THREAD_SYSTEM_INIT      InitializeCriticalSection(&gOnigMutex)
+#endif
+#ifndef THREAD_SYSTEM_END
 #define THREAD_SYSTEM_END       DeleteCriticalSection(&gOnigMutex)
+#endif
+#ifndef THREAD_ATOMIC_START
 #define THREAD_ATOMIC_START     EnterCriticalSection(&gOnigMutex)
+#endif
+#ifndef THREAD_ATOMIC_END
 #define THREAD_ATOMIC_END       LeaveCriticalSection(&gOnigMutex)
+#endif
+#ifndef THREAD_PASS
 #define THREAD_PASS             Sleep(0)
-=======
-/* #define USE_MULTI_THREAD_SYSTEM */
-#ifndef THREAD_SYSTEM_INIT
-#define THREAD_SYSTEM_INIT      /* depend on thread system */
-#endif
-#ifndef THREAD_SYSTEM_END
-#define THREAD_SYSTEM_END       /* depend on thread system */
-#endif
-#ifndef THREAD_ATOMIC_START
-#define THREAD_ATOMIC_START     /* depend on thread system */
-#endif
-#ifndef THREAD_ATOMIC_END
-#define THREAD_ATOMIC_END       /* depend on thread system */
-#endif
-#ifndef THREAD_PASS
-#define THREAD_PASS             /* depend on thread system */
-#endif
->>>>>>> 754f9362
+#endif
 #define xmalloc     malloc
 #define xrealloc    realloc
 #define xcalloc     calloc
