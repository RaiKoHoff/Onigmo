#ifndef REGINT_H
#define REGINT_H
/**********************************************************************
  regint.h -  Oniguruma (regular expression library)
**********************************************************************/
/*-
 * Copyright (c) 2002-2008  K.Kosako  <sndgk393 AT ybb DOT ne DOT jp>
 * All rights reserved.
 *
 * Redistribution and use in source and binary forms, with or without
 * modification, are permitted provided that the following conditions
 * are met:
 * 1. Redistributions of source code must retain the above copyright
 *    notice, this list of conditions and the following disclaimer.
 * 2. Redistributions in binary form must reproduce the above copyright
 *    notice, this list of conditions and the following disclaimer in the
 *    documentation and/or other materials provided with the distribution.
 *
 * THIS SOFTWARE IS PROVIDED BY THE AUTHOR AND CONTRIBUTORS ``AS IS'' AND
 * ANY EXPRESS OR IMPLIED WARRANTIES, INCLUDING, BUT NOT LIMITED TO, THE
 * IMPLIED WARRANTIES OF MERCHANTABILITY AND FITNESS FOR A PARTICULAR PURPOSE
 * ARE DISCLAIMED.  IN NO EVENT SHALL THE AUTHOR OR CONTRIBUTORS BE LIABLE
 * FOR ANY DIRECT, INDIRECT, INCIDENTAL, SPECIAL, EXEMPLARY, OR CONSEQUENTIAL
 * DAMAGES (INCLUDING, BUT NOT LIMITED TO, PROCUREMENT OF SUBSTITUTE GOODS
 * OR SERVICES; LOSS OF USE, DATA, OR PROFITS; OR BUSINESS INTERRUPTION)
 * HOWEVER CAUSED AND ON ANY THEORY OF LIABILITY, WHETHER IN CONTRACT, STRICT
 * LIABILITY, OR TORT (INCLUDING NEGLIGENCE OR OTHERWISE) ARISING IN ANY WAY
 * OUT OF THE USE OF THIS SOFTWARE, EVEN IF ADVISED OF THE POSSIBILITY OF
 * SUCH DAMAGE.
 */

/* for debug */
/* #define ONIG_DEBUG_PARSE_TREE */
/* #define ONIG_DEBUG_COMPILE */
/* #define ONIG_DEBUG_SEARCH */
/* #define ONIG_DEBUG_MATCH */
/* #define ONIG_DONT_OPTIMIZE */

/* for byte-code statistical data. */
/* #define ONIG_DEBUG_STATISTICS */

#if defined(ONIG_DEBUG_PARSE_TREE) || defined(ONIG_DEBUG_MATCH) || \
    defined(ONIG_DEBUG_SEARCH) || defined(ONIG_DEBUG_COMPILE) || \
    defined(ONIG_DEBUG_STATISTICS)
#ifndef ONIG_DEBUG
#define ONIG_DEBUG
#endif
#endif

#if defined(__i386) || defined(__i386__) || defined(_M_IX86) || \
    (defined(__ppc__) && defined(__APPLE__)) || \
    defined(__x86_64) || defined(__x86_64__) || \
    defined(__mc68020__)
#define PLATFORM_UNALIGNED_WORD_ACCESS
#endif

/* config */
/* spec. config */
#define USE_NAMED_GROUP
#define USE_SUBEXP_CALL
#define USE_BACKREF_WITH_LEVEL        /* \k<name+n>, \k<name-n> */
#define USE_MONOMANIAC_CHECK_CAPTURES_IN_ENDLESS_REPEAT  /* /(?:()|())*\2/ */
#define USE_NEWLINE_AT_END_OF_STRING_HAS_EMPTY_LINE     /* /\n$/ =~ "\n" */
#define USE_WARNING_REDUNDANT_NESTED_REPEAT_OPERATOR
/* #define USE_RECOMPILE_API */
/* !!! moved to regenc.h. */ /* #define USE_CRNL_AS_LINE_TERMINATOR */

/* internal config */
#define USE_PARSE_TREE_NODE_RECYCLE
#define USE_OP_PUSH_OR_JUMP_EXACT
#define USE_QTFR_PEEK_NEXT
#define USE_ST_LIBRARY
#define USE_SHARED_CCLASS_TABLE

#define INIT_MATCH_STACK_SIZE                     160
#define DEFAULT_MATCH_STACK_LIMIT_SIZE              0 /* unlimited */

#if defined(__GNUC__)
#  define ARG_UNUSED  __attribute__ ((unused))
#else
#  define ARG_UNUSED
#endif

<<<<<<< HEAD
#define WIN32_LEAN_AND_MEAN
#include <windows.h>
extern CRITICAL_SECTION gOnigMutex;
#include <stddef.h>

#if defined(_MSC_VER) && (_MSC_VER < 1300)
#ifndef _INTPTR_T_DEFINED
#define _INTPTR_T_DEFINED
typedef int intptr_t;
#endif
#ifndef _UINTPTR_T_DEFINED
#define _UINTPTR_T_DEFINED
typedef unsigned int uintptr_t;
#endif
#endif

=======
>>>>>>> 3af1fc9b
/* */
/* escape other system UChar definition */
#include "config.h"
#ifdef ONIG_ESCAPE_UCHAR_COLLISION
#undef ONIG_ESCAPE_UCHAR_COLLISION
#endif

#define USE_WORD_BEGIN_END        /* "\<", "\>" */
/* #define USE_CAPTURE_HISTORY */
/* #define USE_VARIABLE_META_CHARS */
/* #define USE_POSIX_API_REGION_OPTION */
#define USE_FIND_LONGEST_SEARCH_ALL_OF_RANGE
/* #define USE_COMBINATION_EXPLOSION_CHECK */     /* (X*)* */

#define USE_MULTI_THREAD_SYSTEM
#define THREAD_SYSTEM_INIT      InitializeCriticalSection(&gOnigMutex)
#define THREAD_SYSTEM_END       DeleteCriticalSection(&gOnigMutex)
#define THREAD_ATOMIC_START     EnterCriticalSection(&gOnigMutex)
#define THREAD_ATOMIC_END       LeaveCriticalSection(&gOnigMutex)
#define THREAD_PASS             Sleep(0)
#define xmalloc     malloc
#define xrealloc    realloc
#define xcalloc     calloc
#define xfree       free

#define CHECK_INTERRUPT_IN_MATCH_AT

#define st_init_table                  onig_st_init_table
#define st_init_table_with_size        onig_st_init_table_with_size
#define st_init_numtable               onig_st_init_numtable
#define st_init_numtable_with_size     onig_st_init_numtable_with_size
#define st_init_strtable               onig_st_init_strtable
#define st_init_strtable_with_size     onig_st_init_strtable_with_size
#define st_delete                      onig_st_delete
#define st_delete_safe                 onig_st_delete_safe
#define st_insert                      onig_st_insert
#define st_lookup                      onig_st_lookup
#define st_foreach                     onig_st_foreach
#define st_add_direct                  onig_st_add_direct
#define st_free_table                  onig_st_free_table
#define st_cleanup_safe                onig_st_cleanup_safe
#define st_copy                        onig_st_copy
#define st_nothing_key_clone           onig_st_nothing_key_clone
#define st_nothing_key_free            onig_st_nothing_key_free
/* */
#define onig_st_is_member              st_is_member

#define STATE_CHECK_STRING_THRESHOLD_LEN             7
#define STATE_CHECK_BUFF_MAX_SIZE               0x4000

#define THREAD_PASS_LIMIT_COUNT     8
#define xmemset     memset
#define xmemcpy     memcpy
#define xmemmove    memmove

#if defined(_WIN32) && !defined(__GNUC__)
#define xalloca     _alloca
#define xvsnprintf  _vsnprintf
#else
#define xalloca     alloca
#define xvsnprintf  vsnprintf
#endif


#if defined(USE_RECOMPILE_API) && defined(USE_MULTI_THREAD_SYSTEM)
#define ONIG_STATE_INC(reg) (reg)->state++
#define ONIG_STATE_DEC(reg) (reg)->state--

#define ONIG_STATE_INC_THREAD(reg) do {\
  THREAD_ATOMIC_START;\
  (reg)->state++;\
  THREAD_ATOMIC_END;\
} while(0)
#define ONIG_STATE_DEC_THREAD(reg) do {\
  THREAD_ATOMIC_START;\
  (reg)->state--;\
  THREAD_ATOMIC_END;\
} while(0)
#else
#define ONIG_STATE_INC(reg)         /* Nothing */
#define ONIG_STATE_DEC(reg)         /* Nothing */
#define ONIG_STATE_INC_THREAD(reg)  /* Nothing */
#define ONIG_STATE_DEC_THREAD(reg)  /* Nothing */
#endif /* USE_RECOMPILE_API && USE_MULTI_THREAD_SYSTEM */

#ifdef HAVE_STDLIB_H
#include <stdlib.h>
#endif

#if defined(HAVE_ALLOCA_H) && !defined(__GNUC__)
#include <alloca.h>
#endif

#ifdef HAVE_STRING_H
# include <string.h>
#else
# include <strings.h>
#endif

#include <ctype.h>
#ifdef HAVE_SYS_TYPES_H
#ifndef __BORLANDC__
#include <sys/types.h>
#endif
#endif

#ifdef HAVE_STDINT_H
# include <stdint.h>
#endif

#ifdef STDC_HEADERS
# include <stddef.h>
#endif

#ifdef __BORLANDC__
#include <malloc.h>
#endif

#ifdef ONIG_DEBUG
# include <stdio.h>
#endif

#ifdef _WIN32
#if defined(_MSC_VER) && (_MSC_VER < 1300)
#ifndef _INTPTR_T_DEFINED
#define _INTPTR_T_DEFINED
typedef int intptr_t;
#endif
#ifndef _UINTPTR_T_DEFINED
#define _UINTPTR_T_DEFINED
typedef unsigned int uintptr_t;
#endif
#endif
#endif /* _WIN32 */

#include "regenc.h"

#ifdef MIN
#undef MIN
#endif
#ifdef MAX
#undef MAX
#endif
#define MIN(a,b) (((a)>(b))?(b):(a))
#define MAX(a,b) (((a)<(b))?(b):(a))

#define IS_NULL(p)                    (((void*)(p)) == (void*)0)
#define IS_NOT_NULL(p)                (((void*)(p)) != (void*)0)
#define CHECK_NULL_RETURN(p)          if (IS_NULL(p)) return NULL
#define CHECK_NULL_RETURN_MEMERR(p)   if (IS_NULL(p)) return ONIGERR_MEMORY
#define NULL_UCHARP                   ((UChar* )0)

#ifdef PLATFORM_UNALIGNED_WORD_ACCESS

#define PLATFORM_GET_INC(val,p,type) do{\
  val  = *(type* )p;\
  (p) += sizeof(type);\
} while(0)

#else

#define PLATFORM_GET_INC(val,p,type) do{\
  xmemcpy(&val, (p), sizeof(type));\
  (p) += sizeof(type);\
} while(0)

/* sizeof(OnigCodePoint) */
#define WORD_ALIGNMENT_SIZE     SIZEOF_LONG

#define GET_ALIGNMENT_PAD_SIZE(addr,pad_size) do {\
  (pad_size) = WORD_ALIGNMENT_SIZE \
               - ((unsigned int )(addr) % WORD_ALIGNMENT_SIZE);\
  if ((pad_size) == WORD_ALIGNMENT_SIZE) (pad_size) = 0;\
} while (0)

#define ALIGNMENT_RIGHT(addr) do {\
  (addr) += (WORD_ALIGNMENT_SIZE - 1);\
  (addr) -= ((unsigned int )(addr) % WORD_ALIGNMENT_SIZE);\
} while (0)

#endif /* PLATFORM_UNALIGNED_WORD_ACCESS */

/* stack pop level */
#define STACK_POP_LEVEL_FREE        0
#define STACK_POP_LEVEL_MEM_START   1
#define STACK_POP_LEVEL_ALL         2

/* optimize flags */
#define ONIG_OPTIMIZE_NONE              0
#define ONIG_OPTIMIZE_EXACT             1   /* Slow Search */
#define ONIG_OPTIMIZE_EXACT_BM          2   /* Boyer Moore Search */
#define ONIG_OPTIMIZE_EXACT_BM_NOT_REV  3   /* BM   (but not simple match) */
#define ONIG_OPTIMIZE_EXACT_IC          4   /* Slow Search (ignore case) */
#define ONIG_OPTIMIZE_MAP               5   /* char map */

/* bit status */
typedef unsigned int  BitStatusType;

#define BIT_STATUS_BITS_NUM          (sizeof(BitStatusType) * 8)
#define BIT_STATUS_CLEAR(stats)      (stats) = 0
#define BIT_STATUS_ON_ALL(stats)     (stats) = ~((BitStatusType )0)
#define BIT_STATUS_AT(stats,n) \
  ((n) < (int )BIT_STATUS_BITS_NUM  ?  ((stats) & (1 << n)) : ((stats) & 1))

#define BIT_STATUS_ON_AT(stats,n) do {\
    if ((n) < (int )BIT_STATUS_BITS_NUM)	\
    (stats) |= (1 << (n));\
  else\
    (stats) |= 1;\
} while (0)

#define BIT_STATUS_ON_AT_SIMPLE(stats,n) do {\
    if ((n) < (int )BIT_STATUS_BITS_NUM)\
    (stats) |= (1 << (n));\
} while (0)


#define INT_MAX_LIMIT           ((1UL << (SIZEOF_INT * 8 - 1)) - 1)

#define DIGITVAL(code)    ((code) - '0')
#define ODIGITVAL(code)   DIGITVAL(code)
#define XDIGITVAL(enc,code) \
  (ONIGENC_IS_CODE_DIGIT(enc,code) ? DIGITVAL(code) \
   : (ONIGENC_IS_CODE_UPPER(enc,code) ? (code) - 'A' + 10 : (code) - 'a' + 10))

#define IS_SINGLELINE(option)     ((option) & ONIG_OPTION_SINGLELINE)
#define IS_MULTILINE(option)      ((option) & ONIG_OPTION_MULTILINE)
#define IS_IGNORECASE(option)     ((option) & ONIG_OPTION_IGNORECASE)
#define IS_EXTEND(option)         ((option) & ONIG_OPTION_EXTEND)
#define IS_FIND_LONGEST(option)   ((option) & ONIG_OPTION_FIND_LONGEST)
#define IS_FIND_NOT_EMPTY(option) ((option) & ONIG_OPTION_FIND_NOT_EMPTY)
#define IS_FIND_CONDITION(option) ((option) & \
          (ONIG_OPTION_FIND_LONGEST | ONIG_OPTION_FIND_NOT_EMPTY))
#define IS_NOTBOL(option)         ((option) & ONIG_OPTION_NOTBOL)
#define IS_NOTEOL(option)         ((option) & ONIG_OPTION_NOTEOL)
#define IS_POSIX_REGION(option)   ((option) & ONIG_OPTION_POSIX_REGION)

/* OP_SET_OPTION is required for these options.
#define IS_DYNAMIC_OPTION(option) \
  (((option) & (ONIG_OPTION_MULTILINE | ONIG_OPTION_IGNORECASE)) != 0)
*/
/* ignore-case and multibyte status are included in compiled code. */
#define IS_DYNAMIC_OPTION(option)  0

#define DISABLE_CASE_FOLD_MULTI_CHAR(case_fold_flag) \
  ((case_fold_flag) & ~INTERNAL_ONIGENC_CASE_FOLD_MULTI_CHAR)

#define REPEAT_INFINITE         -1
#define IS_REPEAT_INFINITE(n)   ((n) == REPEAT_INFINITE)

/* bitset */
#define BITS_PER_BYTE      8
#define SINGLE_BYTE_SIZE   (1 << BITS_PER_BYTE)
#define BITS_IN_ROOM       (sizeof(Bits) * BITS_PER_BYTE)
#define BITSET_SIZE        (SINGLE_BYTE_SIZE / BITS_IN_ROOM)

#ifdef PLATFORM_UNALIGNED_WORD_ACCESS
typedef unsigned int   Bits;
#else
typedef unsigned char  Bits;
#endif
typedef Bits           BitSet[BITSET_SIZE];
typedef Bits*          BitSetRef;

#define SIZE_BITSET        sizeof(BitSet)

#define BITSET_CLEAR(bs) do {\
  int i;\
  for (i = 0; i < (int )BITSET_SIZE; i++) { (bs)[i] = 0; }	\
} while (0)

#define BS_ROOM(bs,pos)            (bs)[pos / BITS_IN_ROOM]
#define BS_BIT(pos)                (1 << (pos % BITS_IN_ROOM))

#define BITSET_AT(bs, pos)         (BS_ROOM(bs,pos) & BS_BIT(pos))
#define BITSET_SET_BIT(bs, pos)     BS_ROOM(bs,pos) |= BS_BIT(pos)
#define BITSET_CLEAR_BIT(bs, pos)   BS_ROOM(bs,pos) &= ~(BS_BIT(pos))
#define BITSET_INVERT_BIT(bs, pos)  BS_ROOM(bs,pos) ^= BS_BIT(pos)

/* bytes buffer */
typedef struct _BBuf {
  UChar* p;
  unsigned int used;
  unsigned int alloc;
} BBuf;

#define BBUF_INIT(buf,size)    onig_bbuf_init((BBuf* )(buf), (size))

#define BBUF_SIZE_INC(buf,inc) do{\
  (buf)->alloc += (inc);\
  (buf)->p = (UChar* )xrealloc((buf)->p, (buf)->alloc);\
  if (IS_NULL((buf)->p)) return(ONIGERR_MEMORY);\
} while (0)

#define BBUF_EXPAND(buf,low) do{\
  do { (buf)->alloc *= 2; } while ((buf)->alloc < (unsigned int )low);\
  (buf)->p = (UChar* )xrealloc((buf)->p, (buf)->alloc);\
  if (IS_NULL((buf)->p)) return(ONIGERR_MEMORY);\
} while (0)

#define BBUF_ENSURE_SIZE(buf,size) do{\
  unsigned int new_alloc = (buf)->alloc;\
  while (new_alloc < (unsigned int )(size)) { new_alloc *= 2; }\
  if ((buf)->alloc != new_alloc) {\
    (buf)->p = (UChar* )xrealloc((buf)->p, new_alloc);\
    if (IS_NULL((buf)->p)) return(ONIGERR_MEMORY);\
    (buf)->alloc = new_alloc;\
  }\
} while (0)

#define BBUF_WRITE(buf,pos,bytes,n) do{\
  int used = (pos) + (n);\
  if ((buf)->alloc < (unsigned int )used) BBUF_EXPAND((buf),used);\
  xmemcpy((buf)->p + (pos), (bytes), (n));\
  if ((buf)->used < (unsigned int )used) (buf)->used = used;\
} while (0)

#define BBUF_WRITE1(buf,pos,byte) do{\
  int used = (pos) + 1;\
  if ((buf)->alloc < (unsigned int )used) BBUF_EXPAND((buf),used);\
  (buf)->p[(pos)] = (byte);\
  if ((buf)->used < (unsigned int )used) (buf)->used = used;\
} while (0)

#define BBUF_ADD(buf,bytes,n)       BBUF_WRITE((buf),(buf)->used,(bytes),(n))
#define BBUF_ADD1(buf,byte)         BBUF_WRITE1((buf),(buf)->used,(byte))
#define BBUF_GET_ADD_ADDRESS(buf)   ((buf)->p + (buf)->used)
#define BBUF_GET_OFFSET_POS(buf)    ((buf)->used)

/* from < to */
#define BBUF_MOVE_RIGHT(buf,from,to,n) do {\
  if ((unsigned int )((to)+(n)) > (buf)->alloc) BBUF_EXPAND((buf),(to) + (n));\
  xmemmove((buf)->p + (to), (buf)->p + (from), (n));\
  if ((unsigned int )((to)+(n)) > (buf)->used) (buf)->used = (to) + (n);\
} while (0)

/* from > to */
#define BBUF_MOVE_LEFT(buf,from,to,n) do {\
  xmemmove((buf)->p + (to), (buf)->p + (from), (n));\
} while (0)

/* from > to */
#define BBUF_MOVE_LEFT_REDUCE(buf,from,to) do {\
  xmemmove((buf)->p + (to), (buf)->p + (from), (buf)->used - (from));\
  (buf)->used -= (from - to);\
} while (0)

#define BBUF_INSERT(buf,pos,bytes,n) do {\
  if (pos >= (buf)->used) {\
    BBUF_WRITE(buf,pos,bytes,n);\
  }\
  else {\
    BBUF_MOVE_RIGHT((buf),(pos),(pos) + (n),((buf)->used - (pos)));\
    xmemcpy((buf)->p + (pos), (bytes), (n));\
  }\
} while (0)

#define BBUF_GET_BYTE(buf, pos) (buf)->p[(pos)]


#define ANCHOR_BEGIN_BUF        (1<<0)
#define ANCHOR_BEGIN_LINE       (1<<1)
#define ANCHOR_BEGIN_POSITION   (1<<2)
#define ANCHOR_END_BUF          (1<<3)
#define ANCHOR_SEMI_END_BUF     (1<<4)
#define ANCHOR_END_LINE         (1<<5)

#define ANCHOR_WORD_BOUND       (1<<6)
#define ANCHOR_NOT_WORD_BOUND   (1<<7)
#define ANCHOR_WORD_BEGIN       (1<<8)
#define ANCHOR_WORD_END         (1<<9)
#define ANCHOR_PREC_READ        (1<<10)
#define ANCHOR_PREC_READ_NOT    (1<<11)
#define ANCHOR_LOOK_BEHIND      (1<<12)
#define ANCHOR_LOOK_BEHIND_NOT  (1<<13)

#define ANCHOR_ANYCHAR_STAR     (1<<14)   /* ".*" optimize info */
#define ANCHOR_ANYCHAR_STAR_ML  (1<<15)   /* ".*" optimize info (multi-line) */

/* operation code */
enum OpCode {
  OP_FINISH = 0,        /* matching process terminator (no more alternative) */
  OP_END    = 1,        /* pattern code terminator (success end) */

  OP_EXACT1 = 2,        /* single byte, N = 1 */
  OP_EXACT2,            /* single byte, N = 2 */
  OP_EXACT3,            /* single byte, N = 3 */
  OP_EXACT4,            /* single byte, N = 4 */
  OP_EXACT5,            /* single byte, N = 5 */
  OP_EXACTN,            /* single byte */
  OP_EXACTMB2N1,        /* mb-length = 2 N = 1 */
  OP_EXACTMB2N2,        /* mb-length = 2 N = 2 */
  OP_EXACTMB2N3,        /* mb-length = 2 N = 3 */
  OP_EXACTMB2N,         /* mb-length = 2 */
  OP_EXACTMB3N,         /* mb-length = 3 */
  OP_EXACTMBN,          /* other length */

  OP_EXACT1_IC,         /* single byte, N = 1, ignore case */
  OP_EXACTN_IC,         /* single byte,        ignore case */

  OP_CCLASS,
  OP_CCLASS_MB,
  OP_CCLASS_MIX,
  OP_CCLASS_NOT,
  OP_CCLASS_MB_NOT,
  OP_CCLASS_MIX_NOT,
  OP_CCLASS_NODE,       /* pointer to CClassNode node */

  OP_ANYCHAR,                 /* "."  */
  OP_ANYCHAR_ML,              /* "."  multi-line */
  OP_ANYCHAR_STAR,            /* ".*" */
  OP_ANYCHAR_ML_STAR,         /* ".*" multi-line */
  OP_ANYCHAR_STAR_PEEK_NEXT,
  OP_ANYCHAR_ML_STAR_PEEK_NEXT,

  OP_WORD,
  OP_NOT_WORD,
  OP_WORD_BOUND,
  OP_NOT_WORD_BOUND,
  OP_WORD_BEGIN,
  OP_WORD_END,

  OP_BEGIN_BUF,
  OP_END_BUF,
  OP_BEGIN_LINE,
  OP_END_LINE,
  OP_SEMI_END_BUF,
  OP_BEGIN_POSITION,

  OP_BACKREF1,
  OP_BACKREF2,
  OP_BACKREFN,
  OP_BACKREFN_IC,
  OP_BACKREF_MULTI,
  OP_BACKREF_MULTI_IC,
  OP_BACKREF_WITH_LEVEL,    /* \k<xxx+n>, \k<xxx-n> */

  OP_MEMORY_START,
  OP_MEMORY_START_PUSH,   /* push back-tracker to stack */
  OP_MEMORY_END_PUSH,     /* push back-tracker to stack */
  OP_MEMORY_END_PUSH_REC, /* push back-tracker to stack */
  OP_MEMORY_END,
  OP_MEMORY_END_REC,      /* push marker to stack */

  OP_FAIL,               /* pop stack and move */
  OP_JUMP,
  OP_PUSH,
  OP_POP,
  OP_PUSH_OR_JUMP_EXACT1,  /* if match exact then push, else jump. */
  OP_PUSH_IF_PEEK_NEXT,    /* if match exact then push, else none. */
  OP_REPEAT,               /* {n,m} */
  OP_REPEAT_NG,            /* {n,m}? (non greedy) */
  OP_REPEAT_INC,
  OP_REPEAT_INC_NG,        /* non greedy */
  OP_REPEAT_INC_SG,        /* search and get in stack */
  OP_REPEAT_INC_NG_SG,     /* search and get in stack (non greedy) */
  OP_NULL_CHECK_START,     /* null loop checker start */
  OP_NULL_CHECK_END,       /* null loop checker end   */
  OP_NULL_CHECK_END_MEMST, /* null loop checker end (with capture status) */
  OP_NULL_CHECK_END_MEMST_PUSH, /* with capture status and push check-end */

  OP_PUSH_POS,             /* (?=...)  start */
  OP_POP_POS,              /* (?=...)  end   */
  OP_PUSH_POS_NOT,         /* (?!...)  start */
  OP_FAIL_POS,             /* (?!...)  end   */
  OP_PUSH_STOP_BT,         /* (?>...)  start */
  OP_POP_STOP_BT,          /* (?>...)  end   */
  OP_LOOK_BEHIND,          /* (?<=...) start (no needs end opcode) */
  OP_PUSH_LOOK_BEHIND_NOT, /* (?<!...) start */
  OP_FAIL_LOOK_BEHIND_NOT, /* (?<!...) end   */

  OP_CALL,                 /* \g<name> */
  OP_RETURN,

  OP_STATE_CHECK_PUSH,         /* combination explosion check and push */
  OP_STATE_CHECK_PUSH_OR_JUMP, /* check ok -> push, else jump  */
  OP_STATE_CHECK,              /* check only */
  OP_STATE_CHECK_ANYCHAR_STAR,
  OP_STATE_CHECK_ANYCHAR_ML_STAR,

  /* no need: IS_DYNAMIC_OPTION() == 0 */
  OP_SET_OPTION_PUSH,    /* set option and push recover option */
  OP_SET_OPTION          /* set option */
};

typedef int RelAddrType;
typedef int AbsAddrType;
typedef int LengthType;
typedef int RepeatNumType;
typedef short int MemNumType;
typedef short int StateCheckNumType;
typedef void* PointerType;

#define SIZE_OPCODE           1
#define SIZE_RELADDR          sizeof(RelAddrType)
#define SIZE_ABSADDR          sizeof(AbsAddrType)
#define SIZE_LENGTH           sizeof(LengthType)
#define SIZE_MEMNUM           sizeof(MemNumType)
#define SIZE_STATE_CHECK_NUM  sizeof(StateCheckNumType)
#define SIZE_REPEATNUM        sizeof(RepeatNumType)
#define SIZE_OPTION           sizeof(OnigOptionType)
#define SIZE_CODE_POINT       sizeof(OnigCodePoint)
#define SIZE_POINTER          sizeof(PointerType)


#define GET_RELADDR_INC(addr,p)    PLATFORM_GET_INC(addr,   p, RelAddrType)
#define GET_ABSADDR_INC(addr,p)    PLATFORM_GET_INC(addr,   p, AbsAddrType)
#define GET_LENGTH_INC(len,p)      PLATFORM_GET_INC(len,    p, LengthType)
#define GET_MEMNUM_INC(num,p)      PLATFORM_GET_INC(num,    p, MemNumType)
#define GET_REPEATNUM_INC(num,p)   PLATFORM_GET_INC(num,    p, RepeatNumType)
#define GET_OPTION_INC(option,p)   PLATFORM_GET_INC(option, p, OnigOptionType)
#define GET_POINTER_INC(ptr,p)     PLATFORM_GET_INC(ptr,    p, PointerType)
#define GET_STATE_CHECK_NUM_INC(num,p)  PLATFORM_GET_INC(num, p, StateCheckNumType)

/* code point's address must be aligned address. */
#define GET_CODE_POINT(code,p)   code = *((OnigCodePoint* )(p))
#define GET_BYTE_INC(byte,p) do{\
  byte = *(p);\
  (p)++;\
} while(0)


/* op-code + arg size */
#define SIZE_OP_ANYCHAR_STAR            SIZE_OPCODE
#define SIZE_OP_ANYCHAR_STAR_PEEK_NEXT (SIZE_OPCODE + 1)
#define SIZE_OP_JUMP                   (SIZE_OPCODE + SIZE_RELADDR)
#define SIZE_OP_PUSH                   (SIZE_OPCODE + SIZE_RELADDR)
#define SIZE_OP_POP                     SIZE_OPCODE
#define SIZE_OP_PUSH_OR_JUMP_EXACT1    (SIZE_OPCODE + SIZE_RELADDR + 1)
#define SIZE_OP_PUSH_IF_PEEK_NEXT      (SIZE_OPCODE + SIZE_RELADDR + 1)
#define SIZE_OP_REPEAT_INC             (SIZE_OPCODE + SIZE_MEMNUM)
#define SIZE_OP_REPEAT_INC_NG          (SIZE_OPCODE + SIZE_MEMNUM)
#define SIZE_OP_PUSH_POS                SIZE_OPCODE
#define SIZE_OP_PUSH_POS_NOT           (SIZE_OPCODE + SIZE_RELADDR)
#define SIZE_OP_POP_POS                 SIZE_OPCODE
#define SIZE_OP_FAIL_POS                SIZE_OPCODE
#define SIZE_OP_SET_OPTION             (SIZE_OPCODE + SIZE_OPTION)
#define SIZE_OP_SET_OPTION_PUSH        (SIZE_OPCODE + SIZE_OPTION)
#define SIZE_OP_FAIL                    SIZE_OPCODE
#define SIZE_OP_MEMORY_START           (SIZE_OPCODE + SIZE_MEMNUM)
#define SIZE_OP_MEMORY_START_PUSH      (SIZE_OPCODE + SIZE_MEMNUM)
#define SIZE_OP_MEMORY_END_PUSH        (SIZE_OPCODE + SIZE_MEMNUM)
#define SIZE_OP_MEMORY_END_PUSH_REC    (SIZE_OPCODE + SIZE_MEMNUM)
#define SIZE_OP_MEMORY_END             (SIZE_OPCODE + SIZE_MEMNUM)
#define SIZE_OP_MEMORY_END_REC         (SIZE_OPCODE + SIZE_MEMNUM)
#define SIZE_OP_PUSH_STOP_BT            SIZE_OPCODE
#define SIZE_OP_POP_STOP_BT             SIZE_OPCODE
#define SIZE_OP_NULL_CHECK_START       (SIZE_OPCODE + SIZE_MEMNUM)
#define SIZE_OP_NULL_CHECK_END         (SIZE_OPCODE + SIZE_MEMNUM)
#define SIZE_OP_LOOK_BEHIND            (SIZE_OPCODE + SIZE_LENGTH)
#define SIZE_OP_PUSH_LOOK_BEHIND_NOT   (SIZE_OPCODE + SIZE_RELADDR + SIZE_LENGTH)
#define SIZE_OP_FAIL_LOOK_BEHIND_NOT    SIZE_OPCODE
#define SIZE_OP_CALL                   (SIZE_OPCODE + SIZE_ABSADDR)
#define SIZE_OP_RETURN                  SIZE_OPCODE

#ifdef USE_COMBINATION_EXPLOSION_CHECK
#define SIZE_OP_STATE_CHECK            (SIZE_OPCODE + SIZE_STATE_CHECK_NUM)
#define SIZE_OP_STATE_CHECK_PUSH       (SIZE_OPCODE + SIZE_STATE_CHECK_NUM + SIZE_RELADDR)
#define SIZE_OP_STATE_CHECK_PUSH_OR_JUMP (SIZE_OPCODE + SIZE_STATE_CHECK_NUM + SIZE_RELADDR)
#define SIZE_OP_STATE_CHECK_ANYCHAR_STAR (SIZE_OPCODE + SIZE_STATE_CHECK_NUM)
#endif

#define MC_ESC(syn)               (syn)->meta_char_table.esc
#define MC_ANYCHAR(syn)           (syn)->meta_char_table.anychar
#define MC_ANYTIME(syn)           (syn)->meta_char_table.anytime
#define MC_ZERO_OR_ONE_TIME(syn)  (syn)->meta_char_table.zero_or_one_time
#define MC_ONE_OR_MORE_TIME(syn)  (syn)->meta_char_table.one_or_more_time
#define MC_ANYCHAR_ANYTIME(syn)   (syn)->meta_char_table.anychar_anytime

#define IS_MC_ESC_CODE(code, syn) \
  ((code) == MC_ESC(syn) && \
   !IS_SYNTAX_OP2((syn), ONIG_SYN_OP2_INEFFECTIVE_ESCAPE))


#define SYN_POSIX_COMMON_OP \
 ( ONIG_SYN_OP_DOT_ANYCHAR | ONIG_SYN_OP_POSIX_BRACKET | \
   ONIG_SYN_OP_DECIMAL_BACKREF | \
   ONIG_SYN_OP_BRACKET_CC | ONIG_SYN_OP_ASTERISK_ZERO_INF | \
   ONIG_SYN_OP_LINE_ANCHOR | \
   ONIG_SYN_OP_ESC_CONTROL_CHARS )

#define SYN_GNU_REGEX_OP \
  ( ONIG_SYN_OP_DOT_ANYCHAR | ONIG_SYN_OP_BRACKET_CC | \
    ONIG_SYN_OP_POSIX_BRACKET | ONIG_SYN_OP_DECIMAL_BACKREF | \
    ONIG_SYN_OP_BRACE_INTERVAL | ONIG_SYN_OP_LPAREN_SUBEXP | \
    ONIG_SYN_OP_VBAR_ALT | \
    ONIG_SYN_OP_ASTERISK_ZERO_INF | ONIG_SYN_OP_PLUS_ONE_INF | \
    ONIG_SYN_OP_QMARK_ZERO_ONE | \
    ONIG_SYN_OP_ESC_AZ_BUF_ANCHOR | ONIG_SYN_OP_ESC_CAPITAL_G_BEGIN_ANCHOR | \
    ONIG_SYN_OP_ESC_W_WORD | \
    ONIG_SYN_OP_ESC_B_WORD_BOUND | ONIG_SYN_OP_ESC_LTGT_WORD_BEGIN_END | \
    ONIG_SYN_OP_ESC_S_WHITE_SPACE | ONIG_SYN_OP_ESC_D_DIGIT | \
    ONIG_SYN_OP_LINE_ANCHOR )

#define SYN_GNU_REGEX_BV \
  ( ONIG_SYN_CONTEXT_INDEP_ANCHORS | ONIG_SYN_CONTEXT_INDEP_REPEAT_OPS | \
    ONIG_SYN_CONTEXT_INVALID_REPEAT_OPS | ONIG_SYN_ALLOW_INVALID_INTERVAL | \
    ONIG_SYN_BACKSLASH_ESCAPE_IN_CC | ONIG_SYN_ALLOW_DOUBLE_RANGE_OP_IN_CC )


#define NCCLASS_FLAGS(cc)           ((cc)->flags)
#define NCCLASS_FLAG_SET(cc,flag)    (NCCLASS_FLAGS(cc) |= (flag))
#define NCCLASS_FLAG_CLEAR(cc,flag)  (NCCLASS_FLAGS(cc) &= ~(flag))
#define IS_NCCLASS_FLAG_ON(cc,flag) ((NCCLASS_FLAGS(cc) & (flag)) != 0)

/* cclass node */
#define FLAG_NCCLASS_NOT           (1<<0)
#define FLAG_NCCLASS_SHARE         (1<<1)

#define NCCLASS_SET_NOT(nd)     NCCLASS_FLAG_SET(nd, FLAG_NCCLASS_NOT)
#define NCCLASS_SET_SHARE(nd)   NCCLASS_FLAG_SET(nd, FLAG_NCCLASS_SHARE)
#define NCCLASS_CLEAR_NOT(nd)   NCCLASS_FLAG_CLEAR(nd, FLAG_NCCLASS_NOT)
#define IS_NCCLASS_NOT(nd)      IS_NCCLASS_FLAG_ON(nd, FLAG_NCCLASS_NOT)
#define IS_NCCLASS_SHARE(nd)    IS_NCCLASS_FLAG_ON(nd, FLAG_NCCLASS_SHARE)

typedef struct {
  int type;
  /* struct _Node* next; */
  /* unsigned int flags; */
} NodeBase;

typedef struct {
  NodeBase base;
  unsigned int flags;
  BitSet bs;
  BBuf*  mbuf;   /* multi-byte info or NULL */
} CClassNode;

typedef intptr_t OnigStackIndex;

typedef struct _OnigStackType {
  unsigned int type;
  union {
    struct {
      UChar *pcode;      /* byte code position */
      UChar *pstr;       /* string position */
      UChar *pstr_prev;  /* previous char position of pstr */
#ifdef USE_COMBINATION_EXPLOSION_CHECK
      unsigned int state_check;
#endif
    } state;
    struct {
      int   count;       /* for OP_REPEAT_INC, OP_REPEAT_INC_NG */
      UChar *pcode;      /* byte code position (head of repeated target) */
      int   num;         /* repeat id */
    } repeat;
    struct {
      OnigStackIndex si;     /* index of stack */
    } repeat_inc;
    struct {
      int num;           /* memory num */
      UChar *pstr;       /* start/end position */
      /* Following information is set, if this stack type is MEM-START */
      OnigStackIndex start;  /* prev. info (for backtrack  "(...)*" ) */
      OnigStackIndex end;    /* prev. info (for backtrack  "(...)*" ) */
    } mem;
    struct {
      int num;           /* null check id */
      UChar *pstr;       /* start position */
    } null_check;
#ifdef USE_SUBEXP_CALL
    struct {
      UChar *ret_addr;   /* byte code position */
      int    num;        /* null check id */
      UChar *pstr;       /* string position */
    } call_frame;
#endif
  } u;
} OnigStackType;

typedef struct {
  void* stack_p;
  int   stack_n;
  OnigOptionType options;
  OnigRegion*    region;
  const UChar* start;   /* search start position */
  const UChar* gpos;    /* global position (for \G: BEGIN_POSITION) */
#ifdef USE_FIND_LONGEST_SEARCH_ALL_OF_RANGE
  int    best_len;      /* for ONIG_OPTION_FIND_LONGEST */
  UChar* best_s;
#endif
#ifdef USE_COMBINATION_EXPLOSION_CHECK
  void* state_check_buff;
  int   state_check_buff_size;
#endif
} OnigMatchArg;


#define IS_CODE_SB_WORD(enc,code) \
  (ONIGENC_IS_CODE_ASCII(code) && ONIGENC_IS_CODE_WORD(enc,code))

#ifdef ONIG_DEBUG

typedef struct {
  short int opcode;
  char*     name;
  short int arg_type;
} OnigOpInfoType;

extern OnigOpInfoType OnigOpInfo[];

extern void onig_print_compiled_byte_code P_((FILE* f, UChar* bp, UChar** nextp, OnigEncoding enc));

#ifdef ONIG_DEBUG_STATISTICS
extern void onig_statistics_init P_((void));
extern void onig_print_statistics P_((FILE* f));
#endif
#endif

extern UChar* onig_error_code_to_format P_((int code));
extern void  onig_snprintf_with_pattern PV_((UChar buf[], int bufsize, OnigEncoding enc, UChar* pat, UChar* pat_end, const UChar *fmt, ...));
extern int  onig_bbuf_init P_((BBuf* buf, int size));
extern int  onig_compile P_((regex_t* reg, const UChar* pattern, const UChar* pattern_end, OnigErrorInfo* einfo));
extern void onig_chain_reduce P_((regex_t* reg));
extern void onig_chain_link_add P_((regex_t* to, regex_t* add));
extern void onig_transfer P_((regex_t* to, regex_t* from));
extern int  onig_is_code_in_cc P_((OnigEncoding enc, OnigCodePoint code, CClassNode* cc));
extern int  onig_is_code_in_cc_len P_((int enclen, OnigCodePoint code, CClassNode* cc));

/* strend hash */
typedef void hash_table_type;
typedef uintptr_t hash_data_type;

extern hash_table_type* onig_st_init_strend_table_with_size P_((int size));
extern int onig_st_lookup_strend P_((hash_table_type* table, const UChar* str_key, const UChar* end_key, hash_data_type *value));
extern int onig_st_insert_strend P_((hash_table_type* table, const UChar* str_key, const UChar* end_key, hash_data_type value));

/* encoding property management */
#define PROPERTY_LIST_ADD_PROP(Name, CR) \
  r = onigenc_property_list_add_property((UChar* )Name, CR,\
	      &PropertyNameTable, &PropertyList, &PropertyListNum,\
	      &PropertyListSize);\
  if (r != 0) goto end

#define PROPERTY_LIST_INIT_CHECK \
  if (PropertyInited == 0) {\
    int r = onigenc_property_list_init(init_property_list);\
    if (r != 0) return r;\
  }

extern int onigenc_property_list_add_property P_((UChar* name, const OnigCodePoint* prop, hash_table_type **table, const OnigCodePoint*** plist, int *pnum, int *psize));

typedef int (*ONIGENC_INIT_PROPERTY_LIST_FUNC_TYPE)(void);

extern int onigenc_property_list_init P_((ONIGENC_INIT_PROPERTY_LIST_FUNC_TYPE));

#endif /* REGINT_H */<|MERGE_RESOLUTION|>--- conflicted
+++ resolved
@@ -81,25 +81,10 @@
 #  define ARG_UNUSED
 #endif
 
-<<<<<<< HEAD
 #define WIN32_LEAN_AND_MEAN
 #include <windows.h>
 extern CRITICAL_SECTION gOnigMutex;
-#include <stddef.h>
-
-#if defined(_MSC_VER) && (_MSC_VER < 1300)
-#ifndef _INTPTR_T_DEFINED
-#define _INTPTR_T_DEFINED
-typedef int intptr_t;
-#endif
-#ifndef _UINTPTR_T_DEFINED
-#define _UINTPTR_T_DEFINED
-typedef unsigned int uintptr_t;
-#endif
-#endif
-
-=======
->>>>>>> 3af1fc9b
+
 /* */
 /* escape other system UChar definition */
 #include "config.h"
