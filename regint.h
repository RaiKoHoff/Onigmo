--- conflicted
+++ resolved
@@ -99,17 +99,10 @@
 #undef ONIG_ESCAPE_UCHAR_COLLISION
 #endif
 
-<<<<<<< HEAD
-/* #define USE_WORD_BEGIN_END */        /* "\<", "\>" */
+/* #define USE_WORD_BEGIN_END */          /* "\<": word-begin, "\>": word-end */
 /* #define USE_CAPTURE_HISTORY */
 /* #define USE_VARIABLE_META_CHARS */
-/* #define USE_POSIX_API_REGION_OPTION */
-=======
-#define USE_WORD_BEGIN_END          /* "\<": word-begin, "\>": word-end */
-#define USE_CAPTURE_HISTORY
-#define USE_VARIABLE_META_CHARS
-#define USE_POSIX_API_REGION_OPTION     /* needed for POSIX API support */
->>>>>>> 55710ff3
+/* #define USE_POSIX_API_REGION_OPTION */     /* needed for POSIX API support */
 #define USE_FIND_LONGEST_SEARCH_ALL_OF_RANGE
 /* #define USE_COMBINATION_EXPLOSION_CHECK */     /* (X*)* */
 
