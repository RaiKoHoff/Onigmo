--- conflicted
+++ resolved
@@ -156,13 +156,10 @@
 #ifndef THREAD_PASS
 #define THREAD_PASS             /* depend on thread system */
 #endif
-<<<<<<< HEAD
+
+#endif /* USE_DEFAULT_MULTI_THREAD_SYSTEM */
+
 #ifndef xmalloc
-=======
-
-#endif /* USE_DEFAULT_MULTI_THREAD_SYSTEM */
-
->>>>>>> e62d2c57
 #define xmalloc     malloc
 #define xrealloc    realloc
 #define xcalloc     calloc
