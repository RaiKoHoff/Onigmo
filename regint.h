--- conflicted
+++ resolved
@@ -127,11 +127,8 @@
 #endif
 #ifndef THREAD_PASS
 #define THREAD_PASS             /* depend on thread system */
-<<<<<<< HEAD
+#endif
 #ifndef xmalloc
-=======
-#endif
->>>>>>> 7f6dd12c
 #define xmalloc     malloc
 #define xrealloc    realloc
 #define xcalloc     calloc
