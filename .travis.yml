--- conflicted
+++ resolved
@@ -1,13 +1,9 @@
 language: c
 
 branches:
-<<<<<<< HEAD
-        except:
-                - bregonig
-=======
   except:
+    - bregonig
     - ruby-2.x
->>>>>>> 3bfe3fd5
 
 compiler:
   - gcc
