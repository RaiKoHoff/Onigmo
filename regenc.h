--- conflicted
+++ resolved
@@ -104,13 +104,9 @@
   short int len;
 } PosixBracketEntryType;
 
-<<<<<<< HEAD
-#define PosixBracketEntryInit(name, ctype) {(const UChar *)name, ctype, (short int)(sizeof(name) - 1)}
-=======
 #define POSIX_BRACKET_ENTRY_INIT(name, ctype) \
   {(const UChar* )(name), (ctype), (short int )(sizeof(name) - 1)}
 
->>>>>>> 41cc75f5
 
 #define USE_CRNL_AS_LINE_TERMINATOR
 #define USE_UNICODE_PROPERTIES
