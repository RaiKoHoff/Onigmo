/**********************************************************************
  windows_1251.c -  Oniguruma (regular expression library)
**********************************************************************/
/*-
 * Copyright (c) 2006-2007  Byte      <byte AT mail DOT kna DOT ru>
 *                          K.Kosako  <sndgk393 AT ybb DOT ne DOT jp>
 * All rights reserved.
 *
 * Redistribution and use in source and binary forms, with or without
 * modification, are permitted provided that the following conditions
 * are met:
 * 1. Redistributions of source code must retain the above copyright
 *    notice, this list of conditions and the following disclaimer.
 * 2. Redistributions in binary form must reproduce the above copyright
 *    notice, this list of conditions and the following disclaimer in the
 *    documentation and/or other materials provided with the distribution.
 *
 * THIS SOFTWARE IS PROVIDED BY THE AUTHOR AND CONTRIBUTORS ``AS IS'' AND
 * ANY EXPRESS OR IMPLIED WARRANTIES, INCLUDING, BUT NOT LIMITED TO, THE
 * IMPLIED WARRANTIES OF MERCHANTABILITY AND FITNESS FOR A PARTICULAR PURPOSE
 * ARE DISCLAIMED.  IN NO EVENT SHALL THE AUTHOR OR CONTRIBUTORS BE LIABLE
 * FOR ANY DIRECT, INDIRECT, INCIDENTAL, SPECIAL, EXEMPLARY, OR CONSEQUENTIAL
 * DAMAGES (INCLUDING, BUT NOT LIMITED TO, PROCUREMENT OF SUBSTITUTE GOODS
 * OR SERVICES; LOSS OF USE, DATA, OR PROFITS; OR BUSINESS INTERRUPTION)
 * HOWEVER CAUSED AND ON ANY THEORY OF LIABILITY, WHETHER IN CONTRACT, STRICT
 * LIABILITY, OR TORT (INCLUDING NEGLIGENCE OR OTHERWISE) ARISING IN ANY WAY
 * OUT OF THE USE OF THIS SOFTWARE, EVEN IF ADVISED OF THE POSSIBILITY OF
 * SUCH DAMAGE.
 */

#include "regenc.h"

#define ENC_CP1251_TO_LOWER_CASE(c) EncCP1251_ToLowerCaseTable[c]
#define ENC_IS_CP1251_CTYPE(code,ctype) \
  ((EncCP1251_CtypeTable[code] & CTYPE_TO_BIT(ctype)) != 0)

static const UChar EncCP1251_ToLowerCaseTable[256] = {
  '\000', '\001', '\002', '\003', '\004', '\005', '\006', '\007',
  '\010', '\011', '\012', '\013', '\014', '\015', '\016', '\017',
  '\020', '\021', '\022', '\023', '\024', '\025', '\026', '\027',
  '\030', '\031', '\032', '\033', '\034', '\035', '\036', '\037',
  '\040', '\041', '\042', '\043', '\044', '\045', '\046', '\047',
  '\050', '\051', '\052', '\053', '\054', '\055', '\056', '\057',
  '\060', '\061', '\062', '\063', '\064', '\065', '\066', '\067',
  '\070', '\071', '\072', '\073', '\074', '\075', '\076', '\077',
  '\100', '\141', '\142', '\143', '\144', '\145', '\146', '\147',
  '\150', '\151', '\152', '\153', '\154', '\155', '\156', '\157',
  '\160', '\161', '\162', '\163', '\164', '\165', '\166', '\167',
  '\170', '\171', '\172', '\133', '\134', '\135', '\136', '\137',
  '\140', '\141', '\142', '\143', '\144', '\145', '\146', '\147',
  '\150', '\151', '\152', '\153', '\154', '\155', '\156', '\157',
  '\160', '\161', '\162', '\163', '\164', '\165', '\166', '\167',
  '\170', '\171', '\172', '\173', '\174', '\175', '\176', '\177',
  '\220', '\203', '\202', '\203', '\204', '\205', '\206', '\207',
  '\210', '\211', '\232', '\213', '\234', '\235', '\236', '\237',
  '\220', '\221', '\222', '\223', '\224', '\225', '\226', '\227',
  '\230', '\231', '\232', '\233', '\234', '\235', '\236', '\237',
  '\240', '\242', '\242', '\274', '\244', '\264', '\246', '\247',
  '\270', '\251', '\272', '\253', '\254', '\255', '\256', '\277',
  '\260', '\261', '\263', '\263', '\264', '\265', '\266', '\267',
  '\270', '\271', '\272', '\273', '\274', '\276', '\276', '\277',
  '\340', '\341', '\342', '\343', '\344', '\345', '\346', '\347',
  '\350', '\351', '\352', '\353', '\354', '\355', '\356', '\357',
  '\360', '\361', '\362', '\363', '\364', '\365', '\366', '\367',
  '\370', '\371', '\372', '\373', '\374', '\375', '\376', '\377',
  '\340', '\341', '\342', '\343', '\344', '\345', '\346', '\347',
  '\350', '\351', '\352', '\353', '\354', '\355', '\356', '\357',
  '\360', '\361', '\362', '\363', '\364', '\365', '\366', '\367',
  '\370', '\371', '\372', '\373', '\374', '\375', '\376', '\377'
};

static const unsigned short EncCP1251_CtypeTable[256] = {
  0x4008, 0x4008, 0x4008, 0x4008, 0x4008, 0x4008, 0x4008, 0x4008,
  0x4008, 0x428c, 0x4209, 0x4208, 0x4208, 0x4208, 0x4008, 0x4008,
  0x4008, 0x4008, 0x4008, 0x4008, 0x4008, 0x4008, 0x4008, 0x4008,
  0x4008, 0x4008, 0x4008, 0x4008, 0x4008, 0x4008, 0x4008, 0x4008,
  0x4284, 0x41a0, 0x41a0, 0x41a0, 0x41a0, 0x41a0, 0x41a0, 0x41a0,
  0x41a0, 0x41a0, 0x41a0, 0x41a0, 0x41a0, 0x41a0, 0x41a0, 0x41a0,
  0x78b0, 0x78b0, 0x78b0, 0x78b0, 0x78b0, 0x78b0, 0x78b0, 0x78b0,
  0x78b0, 0x78b0, 0x41a0, 0x41a0, 0x41a0, 0x41a0, 0x41a0, 0x41a0,
  0x41a0, 0x7ca2, 0x7ca2, 0x7ca2, 0x7ca2, 0x7ca2, 0x7ca2, 0x74a2,
  0x74a2, 0x74a2, 0x74a2, 0x74a2, 0x74a2, 0x74a2, 0x74a2, 0x74a2,
  0x74a2, 0x74a2, 0x74a2, 0x74a2, 0x74a2, 0x74a2, 0x74a2, 0x74a2,
  0x74a2, 0x74a2, 0x74a2, 0x41a0, 0x41a0, 0x41a0, 0x41a0, 0x51a0,
  0x41a0, 0x78e2, 0x78e2, 0x78e2, 0x78e2, 0x78e2, 0x78e2, 0x70e2,
  0x70e2, 0x70e2, 0x70e2, 0x70e2, 0x70e2, 0x70e2, 0x70e2, 0x70e2,
  0x70e2, 0x70e2, 0x70e2, 0x70e2, 0x70e2, 0x70e2, 0x70e2, 0x70e2,
  0x70e2, 0x70e2, 0x70e2, 0x41a0, 0x41a0, 0x41a0, 0x41a0, 0x4008,
  0x34a2, 0x34a2, 0x01a0, 0x30e2, 0x01a0, 0x01a0, 0x01a0, 0x01a0,
  0x0000, 0x01a0, 0x34a2, 0x01a0, 0x34a2, 0x34a2, 0x34a2, 0x34a2,
  0x30e2, 0x01a0, 0x01a0, 0x01a0, 0x01a0, 0x01a0, 0x01a0, 0x01a0,
  0x0008, 0x0000, 0x30e2, 0x01a0, 0x30e2, 0x30e2, 0x30e2, 0x30e2,
  0x0280, 0x34a2, 0x30e2, 0x34a2, 0x01a0, 0x34a2, 0x01a0, 0x01a0,
  0x34a2, 0x01a0, 0x34a2, 0x01a0, 0x01a0, 0x01a0, 0x01a0, 0x34a2,
  0x01a0, 0x01a0, 0x34a2, 0x30e2, 0x30e2, 0x31e2, 0x01a0, 0x01a0,
  0x30e2, 0x0000, 0x30e2, 0x01a0, 0x30e2, 0x34a2, 0x30e2, 0x30e2,
  0x34a2, 0x34a2, 0x34a2, 0x34a2, 0x34a2, 0x34a2, 0x34a2, 0x34a2,
  0x34a2, 0x34a2, 0x34a2, 0x34a2, 0x34a2, 0x34a2, 0x34a2, 0x34a2,
  0x34a2, 0x34a2, 0x34a2, 0x34a2, 0x34a2, 0x34a2, 0x34a2, 0x34a2,
  0x34a2, 0x34a2, 0x34a2, 0x34a2, 0x34a2, 0x34a2, 0x34a2, 0x34a2,
  0x30e2, 0x30e2, 0x30e2, 0x30e2, 0x30e2, 0x30e2, 0x30e2, 0x30e2,
  0x30e2, 0x30e2, 0x30e2, 0x30e2, 0x30e2, 0x30e2, 0x30e2, 0x30e2,
  0x30e2, 0x30e2, 0x30e2, 0x30e2, 0x30e2, 0x30e2, 0x30e2, 0x30e2,
  0x30e2, 0x30e2, 0x30e2, 0x30e2, 0x30e2, 0x30e2, 0x30e2, 0x30e2
};

static int
cp1251_mbc_case_fold(OnigCaseFoldType flag ARG_UNUSED,
             const UChar** pp, const UChar* end ARG_UNUSED, UChar* lower, OnigEncoding enc ARG_UNUSED)
{
  const UChar* p = *pp;

  *lower = ENC_CP1251_TO_LOWER_CASE(*p);
  (*pp)++;
  return 1;
}

static int
cp1251_is_code_ctype(OnigCodePoint code, unsigned int ctype, OnigEncoding enc ARG_UNUSED)
{
  if (code < 256)
    return ENC_IS_CP1251_CTYPE(code, ctype);
  else
    return FALSE;
}

static const OnigPairCaseFoldCodes CaseFoldMap[] = {
  { 0xb8, 0xa8 },

  { 0xe0, 0xc0 },
  { 0xe1, 0xc1 },
  { 0xe2, 0xc2 },
  { 0xe3, 0xc3 },
  { 0xe4, 0xc4 },
  { 0xe5, 0xc5 },
  { 0xe6, 0xc6 },
  { 0xe7, 0xc7 },
  { 0xe8, 0xc8 },
  { 0xe9, 0xc9 },
  { 0xea, 0xca },
  { 0xeb, 0xcb },
  { 0xec, 0xcc },
  { 0xed, 0xcd },
  { 0xee, 0xce },
  { 0xef, 0xcf },

  { 0xf0, 0xd0 },
  { 0xf1, 0xd1 },
  { 0xf2, 0xd2 },
  { 0xf3, 0xd3 },
  { 0xf4, 0xd4 },
  { 0xf5, 0xd5 },
  { 0xf6, 0xd6 },
  { 0xf7, 0xd7 },
  { 0xf8, 0xd8 },
  { 0xf9, 0xd9 },
  { 0xfa, 0xda },
  { 0xfb, 0xdb },
  { 0xfc, 0xdc },
  { 0xfd, 0xdd },
  { 0xfe, 0xde },
  { 0xff, 0xdf }
};

static int
cp1251_apply_all_case_fold(OnigCaseFoldType flag,
			       OnigApplyAllCaseFoldFunc f, void* arg, OnigEncoding enc ARG_UNUSED)
{
  return onigenc_apply_all_case_fold_with_map(
             numberof(CaseFoldMap), CaseFoldMap, 0,
             flag, f, arg);
}

static int
cp1251_get_case_fold_codes_by_str(OnigCaseFoldType flag,
    const OnigUChar* p, const OnigUChar* end, OnigCaseFoldCodeItem items[], OnigEncoding enc ARG_UNUSED)
{
  return onigenc_get_case_fold_codes_by_str_with_map(
	     numberof(CaseFoldMap), CaseFoldMap, 0,
	     flag, p, end, items);
}

<<<<<<< HEAD
#ifdef RUBY
=======
static int
case_map (OnigCaseFoldType* flagP, const OnigUChar** pp,
		const OnigUChar* end, OnigUChar* to, OnigUChar* to_end,
		const struct OnigEncodingTypeST* enc)
{
  OnigCodePoint code;
  OnigUChar *to_start = to;
  OnigCaseFoldType flags = *flagP;

  while (*pp<end && to<to_end) {
    code = *(*pp)++;
    if ((EncCP1251_CtypeTable[code] & BIT_CTYPE_UPPER)
	     && (flags & (ONIGENC_CASE_DOWNCASE|ONIGENC_CASE_FOLD))) {
      flags |= ONIGENC_CASE_MODIFIED;
      code = ENC_CP1251_TO_LOWER_CASE(code);
    }
    else if (code==0xB5)  ;
    else if ((EncCP1251_CtypeTable[code]&BIT_CTYPE_LOWER)
	     && (flags&ONIGENC_CASE_UPCASE)) {
      flags |= ONIGENC_CASE_MODIFIED;
      if ((0x61<=code && code<=0x7A) || (0xE0<=code && code<=0xFF))
	code -= 0x20;
      else if (code==0xA2 || code==0xB3 || code==0xBE)
	code -= 0x01;
      else if (code==0x83)
	code = 0x81;
      else if (code==0xBC)
	code = 0xA3;
      else if (code==0xB4)
	code = 0xA5;
      else
	code -= 0x10;
    }
    *to++ = code;
    if (flags&ONIGENC_CASE_TITLECASE)  /* switch from titlecase to lowercase for capitalize */
      flags ^= (ONIGENC_CASE_UPCASE|ONIGENC_CASE_DOWNCASE|ONIGENC_CASE_TITLECASE);
  }
  *flagP = flags;
  return (int)(to-to_start);
}

>>>>>>> c83ae493
OnigEncodingDefine(windows_1251, Windows_1251) = {
  onigenc_single_byte_mbc_enc_len,
  "Windows-1251",/* name */
  1,             /* max enc length */
  1,             /* min enc length */
  onigenc_is_mbc_newline_0x0a,
  onigenc_single_byte_mbc_to_code,
  onigenc_single_byte_code_to_mbclen,
  onigenc_single_byte_code_to_mbc,
  cp1251_mbc_case_fold,
  cp1251_apply_all_case_fold,
  cp1251_get_case_fold_codes_by_str,
  onigenc_minimum_property_name_to_ctype,
  cp1251_is_code_ctype,
  onigenc_not_support_get_ctype_code_range,
  onigenc_single_byte_left_adjust_char_head,
  onigenc_always_true_is_allowed_reverse_match,
  0,
  ONIGENC_FLAG_NONE,
  case_map,
};
#else /* RUBY */
OnigEncodingDefine(cp1251, CP1251) = {
  onigenc_single_byte_mbc_enc_len,
  "CP1251",      /* name */
  1,             /* max enc length */
  1,             /* min enc length */
  onigenc_is_mbc_newline_0x0a,
  onigenc_single_byte_mbc_to_code,
  onigenc_single_byte_code_to_mbclen,
  onigenc_single_byte_code_to_mbc,
  cp1251_mbc_case_fold,
  cp1251_apply_all_case_fold,
  cp1251_get_case_fold_codes_by_str,
  onigenc_minimum_property_name_to_ctype,
  cp1251_is_code_ctype,
  onigenc_not_support_get_ctype_code_range,
  onigenc_single_byte_left_adjust_char_head,
  onigenc_always_true_is_allowed_reverse_match,
  0,
  ONIGENC_FLAG_NONE,
};
#endif /* RUBY */
/*
 * Name: windows-1251
 * MIBenum: 2251
 * Link: http://www.iana.org/assignments/character-sets
 * Link: http://www.microsoft.com/globaldev/reference/sbcs/1251.mspx
 * Link: http://en.wikipedia.org/wiki/Windows-1251
 */
ENC_ALIAS("CP1251", "Windows-1251")<|MERGE_RESOLUTION|>--- conflicted
+++ resolved
@@ -180,9 +180,6 @@
 	     flag, p, end, items);
 }
 
-<<<<<<< HEAD
-#ifdef RUBY
-=======
 static int
 case_map (OnigCaseFoldType* flagP, const OnigUChar** pp,
 		const OnigUChar* end, OnigUChar* to, OnigUChar* to_end,
@@ -224,7 +221,7 @@
   return (int)(to-to_start);
 }
 
->>>>>>> c83ae493
+#ifdef RUBY
 OnigEncodingDefine(windows_1251, Windows_1251) = {
   onigenc_single_byte_mbc_enc_len,
   "Windows-1251",/* name */
