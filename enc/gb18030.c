--- conflicted
+++ resolved
@@ -596,11 +596,7 @@
   gb18030_is_code_ctype,
   onigenc_not_support_get_ctype_code_range,
   gb18030_left_adjust_char_head,
-<<<<<<< HEAD
-  gb18030_is_allowed_reverse_match
-};
-=======
   gb18030_is_allowed_reverse_match,
+  0,
   ONIGENC_FLAG_NONE,
 };
->>>>>>> 7f52326b
