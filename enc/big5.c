/**********************************************************************
  big5.c -  Oniguruma (regular expression library)
**********************************************************************/
/*-
 * Copyright (c) 2002-2007  K.Kosako  <sndgk393 AT ybb DOT ne DOT jp>
 * All rights reserved.
 *
 * Redistribution and use in source and binary forms, with or without
 * modification, are permitted provided that the following conditions
 * are met:
 * 1. Redistributions of source code must retain the above copyright
 *    notice, this list of conditions and the following disclaimer.
 * 2. Redistributions in binary form must reproduce the above copyright
 *    notice, this list of conditions and the following disclaimer in the
 *    documentation and/or other materials provided with the distribution.
 *
 * THIS SOFTWARE IS PROVIDED BY THE AUTHOR AND CONTRIBUTORS ``AS IS'' AND
 * ANY EXPRESS OR IMPLIED WARRANTIES, INCLUDING, BUT NOT LIMITED TO, THE
 * IMPLIED WARRANTIES OF MERCHANTABILITY AND FITNESS FOR A PARTICULAR PURPOSE
 * ARE DISCLAIMED.  IN NO EVENT SHALL THE AUTHOR OR CONTRIBUTORS BE LIABLE
 * FOR ANY DIRECT, INDIRECT, INCIDENTAL, SPECIAL, EXEMPLARY, OR CONSEQUENTIAL
 * DAMAGES (INCLUDING, BUT NOT LIMITED TO, PROCUREMENT OF SUBSTITUTE GOODS
 * OR SERVICES; LOSS OF USE, DATA, OR PROFITS; OR BUSINESS INTERRUPTION)
 * HOWEVER CAUSED AND ON ANY THEORY OF LIABILITY, WHETHER IN CONTRACT, STRICT
 * LIABILITY, OR TORT (INCLUDING NEGLIGENCE OR OTHERWISE) ARISING IN ANY WAY
 * OUT OF THE USE OF THIS SOFTWARE, EVEN IF ADVISED OF THE POSSIBILITY OF
 * SUCH DAMAGE.
 */

#include "regenc.h"

static const int EncLen_BIG5[] = {
  1, 1, 1, 1, 1, 1, 1, 1, 1, 1, 1, 1, 1, 1, 1, 1,
  1, 1, 1, 1, 1, 1, 1, 1, 1, 1, 1, 1, 1, 1, 1, 1,
  1, 1, 1, 1, 1, 1, 1, 1, 1, 1, 1, 1, 1, 1, 1, 1,
  1, 1, 1, 1, 1, 1, 1, 1, 1, 1, 1, 1, 1, 1, 1, 1,
  1, 1, 1, 1, 1, 1, 1, 1, 1, 1, 1, 1, 1, 1, 1, 1,
  1, 1, 1, 1, 1, 1, 1, 1, 1, 1, 1, 1, 1, 1, 1, 1,
  1, 1, 1, 1, 1, 1, 1, 1, 1, 1, 1, 1, 1, 1, 1, 1,
  1, 1, 1, 1, 1, 1, 1, 1, 1, 1, 1, 1, 1, 1, 1, 1,
  1, 1, 1, 1, 1, 1, 1, 1, 1, 1, 1, 1, 1, 1, 1, 1,
  1, 1, 1, 1, 1, 1, 1, 1, 1, 1, 1, 1, 1, 1, 1, 1,
  1, 2, 2, 2, 2, 2, 2, 2, 2, 2, 2, 2, 2, 2, 2, 2,
  2, 2, 2, 2, 2, 2, 2, 2, 2, 2, 2, 2, 2, 2, 2, 2,
  2, 2, 2, 2, 2, 2, 2, 2, 2, 2, 2, 2, 2, 2, 2, 2,
  2, 2, 2, 2, 2, 2, 2, 2, 2, 2, 2, 2, 2, 2, 2, 2,
  2, 2, 2, 2, 2, 2, 2, 2, 2, 2, 2, 2, 2, 2, 2, 2,
  2, 2, 2, 2, 2, 2, 2, 2, 2, 2, 2, 2, 2, 2, 2, 1
};
static const int EncLen_BIG5_HKSCS[] = {
 /* LEN  0  1  2  3  4  5  6  7  8  9  A  B  C  D  E  F */
 /* 0 */ 1, 1, 1, 1, 1, 1, 1, 1, 1, 1, 1, 1, 1, 1, 1, 1,
 /* 1 */ 1, 1, 1, 1, 1, 1, 1, 1, 1, 1, 1, 1, 1, 1, 1, 1,
 /* 2 */ 1, 1, 1, 1, 1, 1, 1, 1, 1, 1, 1, 1, 1, 1, 1, 1,
 /* 3 */ 1, 1, 1, 1, 1, 1, 1, 1, 1, 1, 1, 1, 1, 1, 1, 1,
 /* 4 */ 1, 1, 1, 1, 1, 1, 1, 1, 1, 1, 1, 1, 1, 1, 1, 1,
 /* 5 */ 1, 1, 1, 1, 1, 1, 1, 1, 1, 1, 1, 1, 1, 1, 1, 1,
 /* 6 */ 1, 1, 1, 1, 1, 1, 1, 1, 1, 1, 1, 1, 1, 1, 1, 1,
 /* 7 */ 1, 1, 1, 1, 1, 1, 1, 1, 1, 1, 1, 1, 1, 1, 1, 1,
 /* 8 */ 1, 1, 1, 1, 1, 1, 1, 2, 2, 2, 2, 2, 2, 2, 2, 2,
 /* 9 */ 2, 2, 2, 2, 2, 2, 2, 2, 2, 2, 2, 2, 2, 2, 2, 2,
 /* A */ 2, 2, 2, 2, 2, 2, 2, 2, 2, 2, 2, 2, 2, 2, 2, 2,
 /* B */ 2, 2, 2, 2, 2, 2, 2, 2, 2, 2, 2, 2, 2, 2, 2, 2,
 /* C */ 2, 2, 2, 2, 2, 2, 2, 2, 2, 2, 2, 2, 2, 2, 2, 2,
 /* D */ 2, 2, 2, 2, 2, 2, 2, 2, 2, 2, 2, 2, 2, 2, 2, 2,
 /* E */ 2, 2, 2, 2, 2, 2, 2, 2, 2, 2, 2, 2, 2, 2, 2, 2,
 /* F */ 2, 2, 2, 2, 2, 2, 2, 2, 2, 2, 2, 2, 2, 2, 2, 1,
};

static const int EncLen_BIG5_UAO[] = {
 /* LEN  0  1  2  3  4  5  6  7  8  9  A  B  C  D  E  F */
 /* 0 */ 1, 1, 1, 1, 1, 1, 1, 1, 1, 1, 1, 1, 1, 1, 1, 1,
 /* 1 */ 1, 1, 1, 1, 1, 1, 1, 1, 1, 1, 1, 1, 1, 1, 1, 1,
 /* 2 */ 1, 1, 1, 1, 1, 1, 1, 1, 1, 1, 1, 1, 1, 1, 1, 1,
 /* 3 */ 1, 1, 1, 1, 1, 1, 1, 1, 1, 1, 1, 1, 1, 1, 1, 1,
 /* 4 */ 1, 1, 1, 1, 1, 1, 1, 1, 1, 1, 1, 1, 1, 1, 1, 1,
 /* 5 */ 1, 1, 1, 1, 1, 1, 1, 1, 1, 1, 1, 1, 1, 1, 1, 1,
 /* 6 */ 1, 1, 1, 1, 1, 1, 1, 1, 1, 1, 1, 1, 1, 1, 1, 1,
 /* 7 */ 1, 1, 1, 1, 1, 1, 1, 1, 1, 1, 1, 1, 1, 1, 1, 1,
 /* 8 */ 1, 2, 2, 2, 2, 2, 2, 2, 2, 2, 2, 2, 2, 2, 2, 2,
 /* 9 */ 2, 2, 2, 2, 2, 2, 2, 2, 2, 2, 2, 2, 2, 2, 2, 2,
 /* A */ 2, 2, 2, 2, 2, 2, 2, 2, 2, 2, 2, 2, 2, 2, 2, 2,
 /* B */ 2, 2, 2, 2, 2, 2, 2, 2, 2, 2, 2, 2, 2, 2, 2, 2,
 /* C */ 2, 2, 2, 2, 2, 2, 2, 2, 2, 2, 2, 2, 2, 2, 2, 2,
 /* D */ 2, 2, 2, 2, 2, 2, 2, 2, 2, 2, 2, 2, 2, 2, 2, 2,
 /* E */ 2, 2, 2, 2, 2, 2, 2, 2, 2, 2, 2, 2, 2, 2, 2, 2,
 /* F */ 2, 2, 2, 2, 2, 2, 2, 2, 2, 2, 2, 2, 2, 2, 2, 1,
};

typedef enum { FAILURE = -2, ACCEPT = -1, S0 = 0, S1 } state_t;
#define A ACCEPT
#define F FAILURE
static const signed char trans[][0x100] = {
  { /* S0   0  1  2  3  4  5  6  7  8  9  a  b  c  d  e  f */
    /* 0 */ A, A, A, A, A, A, A, A, A, A, A, A, A, A, A, A,
    /* 1 */ A, A, A, A, A, A, A, A, A, A, A, A, A, A, A, A,
    /* 2 */ A, A, A, A, A, A, A, A, A, A, A, A, A, A, A, A,
    /* 3 */ A, A, A, A, A, A, A, A, A, A, A, A, A, A, A, A,
    /* 4 */ A, A, A, A, A, A, A, A, A, A, A, A, A, A, A, A,
    /* 5 */ A, A, A, A, A, A, A, A, A, A, A, A, A, A, A, A,
    /* 6 */ A, A, A, A, A, A, A, A, A, A, A, A, A, A, A, A,
    /* 7 */ A, A, A, A, A, A, A, A, A, A, A, A, A, A, A, A,
    /* 8 */ F, F, F, F, F, F, F, F, F, F, F, F, F, F, F, F,
    /* 9 */ F, F, F, F, F, F, F, F, F, F, F, F, F, F, F, F,
    /* a */ F, 1, 1, 1, 1, 1, 1, 1, 1, 1, 1, 1, 1, 1, 1, 1,
    /* b */ 1, 1, 1, 1, 1, 1, 1, 1, 1, 1, 1, 1, 1, 1, 1, 1,
    /* c */ 1, 1, 1, 1, 1, 1, 1, 1, 1, 1, 1, 1, 1, 1, 1, 1,
    /* d */ 1, 1, 1, 1, 1, 1, 1, 1, 1, 1, 1, 1, 1, 1, 1, 1,
    /* e */ 1, 1, 1, 1, 1, 1, 1, 1, 1, 1, 1, 1, 1, 1, 1, 1,
    /* f */ 1, 1, 1, 1, 1, 1, 1, 1, 1, 1, 1, 1, 1, 1, 1, F
  },
  { /* S1   0  1  2  3  4  5  6  7  8  9  a  b  c  d  e  f */
    /* 0 */ F, F, F, F, F, F, F, F, F, F, F, F, F, F, F, F,
    /* 1 */ F, F, F, F, F, F, F, F, F, F, F, F, F, F, F, F,
    /* 2 */ F, F, F, F, F, F, F, F, F, F, F, F, F, F, F, F,
    /* 3 */ F, F, F, F, F, F, F, F, F, F, F, F, F, F, F, F,
    /* 4 */ A, A, A, A, A, A, A, A, A, A, A, A, A, A, A, A,
    /* 5 */ A, A, A, A, A, A, A, A, A, A, A, A, A, A, A, A,
    /* 6 */ A, A, A, A, A, A, A, A, A, A, A, A, A, A, A, A,
    /* 7 */ A, A, A, A, A, A, A, A, A, A, A, A, A, A, A, F,
    /* 8 */ F, F, F, F, F, F, F, F, F, F, F, F, F, F, F, F,
    /* 9 */ F, F, F, F, F, F, F, F, F, F, F, F, F, F, F, F,
    /* a */ F, A, A, A, A, A, A, A, A, A, A, A, A, A, A, A,
    /* b */ A, A, A, A, A, A, A, A, A, A, A, A, A, A, A, A,
    /* c */ A, A, A, A, A, A, A, A, A, A, A, A, A, A, A, A,
    /* d */ A, A, A, A, A, A, A, A, A, A, A, A, A, A, A, A,
    /* e */ A, A, A, A, A, A, A, A, A, A, A, A, A, A, A, A,
    /* f */ A, A, A, A, A, A, A, A, A, A, A, A, A, A, A, F
  },
  { /* S2   0  1  2  3  4  5  6  7  8  9  a  b  c  d  e  f */
    /* 0 */ A, A, A, A, A, A, A, A, A, A, A, A, A, A, A, A,
    /* 1 */ A, A, A, A, A, A, A, A, A, A, A, A, A, A, A, A,
    /* 2 */ A, A, A, A, A, A, A, A, A, A, A, A, A, A, A, A,
    /* 3 */ A, A, A, A, A, A, A, A, A, A, A, A, A, A, A, A,
    /* 4 */ A, A, A, A, A, A, A, A, A, A, A, A, A, A, A, A,
    /* 5 */ A, A, A, A, A, A, A, A, A, A, A, A, A, A, A, A,
    /* 6 */ A, A, A, A, A, A, A, A, A, A, A, A, A, A, A, A,
    /* 7 */ A, A, A, A, A, A, A, A, A, A, A, A, A, A, A, A,
    /* 8 */ F, F, F, F, F, F, F, 1, 1, 1, 1, 1, 1, 1, 1, 1,
    /* 9 */ 1, 1, 1, 1, 1, 1, 1, 1, 1, 1, 1, 1, 1, 1, 1, 1,
    /* a */ 1, 1, 1, 1, 1, 1, 1, 1, 1, 1, 1, 1, 1, 1, 1, 1,
    /* b */ 1, 1, 1, 1, 1, 1, 1, 1, 1, 1, 1, 1, 1, 1, 1, 1,
    /* c */ 1, 1, 1, 1, 1, 1, 1, 1, 1, 1, 1, 1, 1, 1, 1, 1,
    /* d */ 1, 1, 1, 1, 1, 1, 1, 1, 1, 1, 1, 1, 1, 1, 1, 1,
    /* e */ 1, 1, 1, 1, 1, 1, 1, 1, 1, 1, 1, 1, 1, 1, 1, 1,
    /* f */ 1, 1, 1, 1, 1, 1, 1, 1, 1, 1, 1, 1, 1, 1, 1, F
  }
};
#undef A
#undef F

static int
big5_mbc_enc_len0(const UChar* p, const UChar* e, int tridx, const int tbl[])
{
  int firstbyte = *p++;
  state_t s = trans[tridx][firstbyte];
#define RETURN(n) \
    return s == ACCEPT ? ONIGENC_CONSTRUCT_MBCLEN_CHARFOUND(n) : \
                         ONIGENC_CONSTRUCT_MBCLEN_INVALID()
  if (s < 0) RETURN(1);
  if (p == e) return ONIGENC_CONSTRUCT_MBCLEN_NEEDMORE(tbl[firstbyte]-1);
  s = trans[s][*p++];
  RETURN(2);
#undef RETURN
}

static int
big5_mbc_enc_len(const UChar* p, const UChar* e, OnigEncoding enc ARG_UNUSED)
{
    return big5_mbc_enc_len0(p, e, 0, EncLen_BIG5);
}

static int
big5_hkscs_mbc_enc_len(const UChar* p, const UChar* e, OnigEncoding enc ARG_UNUSED)
{
    return big5_mbc_enc_len0(p, e, 2, EncLen_BIG5_HKSCS);
}

static int
big5_uao_mbc_enc_len(const UChar* p, const UChar* e, OnigEncoding enc ARG_UNUSED)
{
    return big5_mbc_enc_len0(p, e, 2, EncLen_BIG5_UAO);
}

static OnigCodePoint
big5_mbc_to_code(const UChar* p, const UChar* end, OnigEncoding enc)
{
  return onigenc_mbn_mbc_to_code(enc, p, end);
}

static int
big5_code_to_mbc(OnigCodePoint code, UChar *buf, OnigEncoding enc)
{
  return onigenc_mb2_code_to_mbc(enc, code, buf);
}

static int
big5_mbc_case_fold(OnigCaseFoldType flag, const UChar** pp, const UChar* end,
                   UChar* lower, OnigEncoding enc)
{
  return onigenc_mbn_mbc_case_fold(enc, flag,
                                   pp, end, lower);
}

#if 0
static int
big5_is_mbc_ambiguous(OnigCaseFoldType flag,
		      const UChar** pp, const UChar* end, OnigEncoding enc)
{
  return onigenc_mbn_is_mbc_ambiguous(enc, flag, pp, end);
}
#endif

static int
big5_is_code_ctype(OnigCodePoint code, unsigned int ctype, OnigEncoding enc)
{
  return onigenc_mb2_is_code_ctype(enc, code, ctype);
}

static const char BIG5_CAN_BE_TRAIL_TABLE[256] = {
  0, 0, 0, 0, 0, 0, 0, 0, 0, 0, 0, 0, 0, 0, 0, 0,
  0, 0, 0, 0, 0, 0, 0, 0, 0, 0, 0, 0, 0, 0, 0, 0,
  0, 0, 0, 0, 0, 0, 0, 0, 0, 0, 0, 0, 0, 0, 0, 0,
  0, 0, 0, 0, 0, 0, 0, 0, 0, 0, 0, 0, 0, 0, 0, 0,
  1, 1, 1, 1, 1, 1, 1, 1, 1, 1, 1, 1, 1, 1, 1, 1,
  1, 1, 1, 1, 1, 1, 1, 1, 1, 1, 1, 1, 1, 1, 1, 1,
  1, 1, 1, 1, 1, 1, 1, 1, 1, 1, 1, 1, 1, 1, 1, 1,
  1, 1, 1, 1, 1, 1, 1, 1, 1, 1, 1, 1, 1, 1, 1, 0,
  1, 1, 1, 1, 1, 1, 1, 1, 1, 1, 1, 1, 1, 1, 1, 1,
  1, 1, 1, 1, 1, 1, 1, 1, 1, 1, 1, 1, 1, 1, 1, 1,
  1, 1, 1, 1, 1, 1, 1, 1, 1, 1, 1, 1, 1, 1, 1, 1,
  1, 1, 1, 1, 1, 1, 1, 1, 1, 1, 1, 1, 1, 1, 1, 1,
  1, 1, 1, 1, 1, 1, 1, 1, 1, 1, 1, 1, 1, 1, 1, 1,
  1, 1, 1, 1, 1, 1, 1, 1, 1, 1, 1, 1, 1, 1, 1, 1,
  1, 1, 1, 1, 1, 1, 1, 1, 1, 1, 1, 1, 1, 1, 1, 1,
  1, 1, 1, 1, 1, 1, 1, 1, 1, 1, 1, 1, 1, 1, 1, 0
};

#define BIG5_HKSCS_P(enc) ((enc)->precise_mbc_enc_len == big5_hkscs_mbc_enc_len)
#define BIG5_UAO_P(enc) ((enc)->precise_mbc_enc_len == big5_uao_mbc_enc_len)

#define BIG5_ISMB_FIRST(byte)  ( \
	BIG5_HKSCS_P(enc) ? EncLen_BIG5_HKSCS[byte] > 1 : \
	EncLen_BIG5[byte] > 1 \
	)
#define BIG5_ISMB_TRAIL(byte)  BIG5_CAN_BE_TRAIL_TABLE[(byte)]

static UChar*
big5_left_adjust_char_head(const UChar* start, const UChar* s, const UChar* end, OnigEncoding enc)
{
  const UChar *p;
  int len;

  if (s <= start) return (UChar* )s;
  p = s;

  if (BIG5_ISMB_TRAIL(*p)) {
    while (p > start) {
      if (! BIG5_ISMB_FIRST(*--p)) {
	p++;
	break;
      }
    }
  }
  len = enclen(enc, p, end);
  if (p + len > s) return (UChar* )p;
  p += len;
  return (UChar* )(p + ((s - p) & ~1));
}

static int
big5_is_allowed_reverse_match(const UChar* s, const UChar* end ARG_UNUSED, OnigEncoding enc ARG_UNUSED)
{
  const UChar c = *s;

  return (BIG5_ISMB_TRAIL(c) ? FALSE : TRUE);
}

/*
 * Name: Big5  (preferred MIME name)
 * MIBenum: 2026
 * Source: Chinese for Taiwan Multi-byte set.
 *         PCL Symbol Set Id: 18T
 * Alias: csBig5
 */
OnigEncodingDefine(big5, BIG5) = {
  big5_mbc_enc_len,
  "Big5",     /* name */
  2,          /* max enc length */
  1,          /* min enc length */
  onigenc_is_mbc_newline_0x0a,
  big5_mbc_to_code,
  onigenc_mb2_code_to_mbclen,
  big5_code_to_mbc,
  big5_mbc_case_fold,
  onigenc_ascii_apply_all_case_fold,
  onigenc_ascii_get_case_fold_codes_by_str,
  onigenc_minimum_property_name_to_ctype,
  big5_is_code_ctype,
  onigenc_not_support_get_ctype_code_range,
  big5_left_adjust_char_head,
<<<<<<< HEAD
  big5_is_allowed_reverse_match
};

/*
 * Name: CP950
 * Source: http://msdn.microsoft.com/en-us/goglobal/cc305155.aspx
 */
ENC_REPLICATE("CP950", "Big5")

/*
 * Name: Big5-HKSCS
 * MIBenum: 2101
 * Source: http://www.iana.org/assignments/charset-reg/Big5-HKSCS
 * Source: http://www.ogcio.gov.hk/ccli/eng/hkscs/mapping_table_2008.html
 * Alias: None
 */
OnigEncodingDefine(big5_hkscs, BIG5_HKSCS) = {
  big5_hkscs_mbc_enc_len,
  "Big5-HKSCS",     /* name */
  2,          /* max enc length */
  1,          /* min enc length */
  onigenc_is_mbc_newline_0x0a,
  big5_mbc_to_code,
  onigenc_mb2_code_to_mbclen,
  big5_code_to_mbc,
  big5_mbc_case_fold,
  onigenc_ascii_apply_all_case_fold,
  onigenc_ascii_get_case_fold_codes_by_str,
  onigenc_minimum_property_name_to_ctype,
  big5_is_code_ctype,
  onigenc_not_support_get_ctype_code_range,
  big5_left_adjust_char_head,
  big5_is_allowed_reverse_match
};
ENC_ALIAS("Big5-HKSCS:2008", "Big5-HKSCS")

/*
 * Name: CP951
 * Source: http://www.microsoft.com/hk/hkscs/default.aspx
 * Source: http://www.microsoft.com/downloads/en/details.aspx?FamilyID=0e6f5ac8-7baa-4571-b8e8-78b3b776afd7&DisplayLang=en
 * Source: http://blogs.msdn.com/b/shawnste/archive/2007/03/12/cp-951-hkscs.aspx
 */
ENC_REPLICATE("CP951", "Big5-HKSCS")

/*
 * Name: Big5-UAO [NOT registered by IANA!]
 * Source: http://moztw.org/docs/big5/table/big5_2003-b2u.txt
 */
OnigEncodingDefine(big5_uao, BIG5_UAO) = {
  big5_uao_mbc_enc_len,
  "Big5-UAO",     /* name */
  2,          /* max enc length */
  1,          /* min enc length */
  onigenc_is_mbc_newline_0x0a,
  big5_mbc_to_code,
  onigenc_mb2_code_to_mbclen,
  big5_code_to_mbc,
  big5_mbc_case_fold,
  onigenc_ascii_apply_all_case_fold,
  onigenc_ascii_get_case_fold_codes_by_str,
  onigenc_minimum_property_name_to_ctype,
  big5_is_code_ctype,
  onigenc_not_support_get_ctype_code_range,
  big5_left_adjust_char_head,
  big5_is_allowed_reverse_match
=======
  big5_is_allowed_reverse_match,
  ONIGENC_FLAG_NONE,
>>>>>>> 7f52326b
};<|MERGE_RESOLUTION|>--- conflicted
+++ resolved
@@ -299,8 +299,9 @@
   big5_is_code_ctype,
   onigenc_not_support_get_ctype_code_range,
   big5_left_adjust_char_head,
-<<<<<<< HEAD
-  big5_is_allowed_reverse_match
+  big5_is_allowed_reverse_match,
+  0,
+  ONIGENC_FLAG_NONE,
 };
 
 /*
@@ -332,7 +333,9 @@
   big5_is_code_ctype,
   onigenc_not_support_get_ctype_code_range,
   big5_left_adjust_char_head,
-  big5_is_allowed_reverse_match
+  big5_is_allowed_reverse_match,
+  0,
+  ONIGENC_FLAG_NONE,
 };
 ENC_ALIAS("Big5-HKSCS:2008", "Big5-HKSCS")
 
@@ -364,9 +367,7 @@
   big5_is_code_ctype,
   onigenc_not_support_get_ctype_code_range,
   big5_left_adjust_char_head,
-  big5_is_allowed_reverse_match
-=======
   big5_is_allowed_reverse_match,
+  0,
   ONIGENC_FLAG_NONE,
->>>>>>> 7f52326b
 };