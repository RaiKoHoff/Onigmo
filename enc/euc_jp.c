/**********************************************************************
  euc_jp.c -  Onigmo (Oniguruma-mod) (regular expression library)
**********************************************************************/
/*-
 * Copyright (c) 2002-2008  K.Kosako  <sndgk393 AT ybb DOT ne DOT jp>
 * Copyright (c) 2011       K.Takata  <kentkt AT csc DOT jp>
 * All rights reserved.
 *
 * Redistribution and use in source and binary forms, with or without
 * modification, are permitted provided that the following conditions
 * are met:
 * 1. Redistributions of source code must retain the above copyright
 *    notice, this list of conditions and the following disclaimer.
 * 2. Redistributions in binary form must reproduce the above copyright
 *    notice, this list of conditions and the following disclaimer in the
 *    documentation and/or other materials provided with the distribution.
 *
 * THIS SOFTWARE IS PROVIDED BY THE AUTHOR AND CONTRIBUTORS ``AS IS'' AND
 * ANY EXPRESS OR IMPLIED WARRANTIES, INCLUDING, BUT NOT LIMITED TO, THE
 * IMPLIED WARRANTIES OF MERCHANTABILITY AND FITNESS FOR A PARTICULAR PURPOSE
 * ARE DISCLAIMED.  IN NO EVENT SHALL THE AUTHOR OR CONTRIBUTORS BE LIABLE
 * FOR ANY DIRECT, INDIRECT, INCIDENTAL, SPECIAL, EXEMPLARY, OR CONSEQUENTIAL
 * DAMAGES (INCLUDING, BUT NOT LIMITED TO, PROCUREMENT OF SUBSTITUTE GOODS
 * OR SERVICES; LOSS OF USE, DATA, OR PROFITS; OR BUSINESS INTERRUPTION)
 * HOWEVER CAUSED AND ON ANY THEORY OF LIABILITY, WHETHER IN CONTRACT, STRICT
 * LIABILITY, OR TORT (INCLUDING NEGLIGENCE OR OTHERWISE) ARISING IN ANY WAY
 * OUT OF THE USE OF THIS SOFTWARE, EVEN IF ADVISED OF THE POSSIBILITY OF
 * SUCH DAMAGE.
 */

#include "regint.h"

#define eucjp_islead(c)    ((UChar )((c) - 0xa1) > 0xfe - 0xa1)

static const int EncLen_EUCJP[] = {
  1, 1, 1, 1, 1, 1, 1, 1, 1, 1, 1, 1, 1, 1, 1, 1,
  1, 1, 1, 1, 1, 1, 1, 1, 1, 1, 1, 1, 1, 1, 1, 1,
  1, 1, 1, 1, 1, 1, 1, 1, 1, 1, 1, 1, 1, 1, 1, 1,
  1, 1, 1, 1, 1, 1, 1, 1, 1, 1, 1, 1, 1, 1, 1, 1,
  1, 1, 1, 1, 1, 1, 1, 1, 1, 1, 1, 1, 1, 1, 1, 1,
  1, 1, 1, 1, 1, 1, 1, 1, 1, 1, 1, 1, 1, 1, 1, 1,
  1, 1, 1, 1, 1, 1, 1, 1, 1, 1, 1, 1, 1, 1, 1, 1,
  1, 1, 1, 1, 1, 1, 1, 1, 1, 1, 1, 1, 1, 1, 1, 1,
  1, 1, 1, 1, 1, 1, 1, 1, 1, 1, 1, 1, 1, 1, 2, 3,
  1, 1, 1, 1, 1, 1, 1, 1, 1, 1, 1, 1, 1, 1, 1, 1,
  1, 2, 2, 2, 2, 2, 2, 2, 2, 2, 2, 2, 2, 2, 2, 2,
  2, 2, 2, 2, 2, 2, 2, 2, 2, 2, 2, 2, 2, 2, 2, 2,
  2, 2, 2, 2, 2, 2, 2, 2, 2, 2, 2, 2, 2, 2, 2, 2,
  2, 2, 2, 2, 2, 2, 2, 2, 2, 2, 2, 2, 2, 2, 2, 2,
  2, 2, 2, 2, 2, 2, 2, 2, 2, 2, 2, 2, 2, 2, 2, 2,
  2, 2, 2, 2, 2, 2, 2, 2, 2, 2, 2, 2, 2, 2, 2, 1
};

typedef enum { FAILURE = -2, ACCEPT = -1, S0 = 0, S1, S2 } state_t;
#define A ACCEPT
#define F FAILURE
static const signed char trans[][0x100] = {
  { /* S0   0  1  2  3  4  5  6  7  8  9  a  b  c  d  e  f */
    /* 0 */ A, A, A, A, A, A, A, A, A, A, A, A, A, A, A, A,
    /* 1 */ A, A, A, A, A, A, A, A, A, A, A, A, A, A, A, A,
    /* 2 */ A, A, A, A, A, A, A, A, A, A, A, A, A, A, A, A,
    /* 3 */ A, A, A, A, A, A, A, A, A, A, A, A, A, A, A, A,
    /* 4 */ A, A, A, A, A, A, A, A, A, A, A, A, A, A, A, A,
    /* 5 */ A, A, A, A, A, A, A, A, A, A, A, A, A, A, A, A,
    /* 6 */ A, A, A, A, A, A, A, A, A, A, A, A, A, A, A, A,
    /* 7 */ A, A, A, A, A, A, A, A, A, A, A, A, A, A, A, A,
    /* 8 */ F, F, F, F, F, F, F, F, F, F, F, F, F, F, 1, 2,
    /* 9 */ F, F, F, F, F, F, F, F, F, F, F, F, F, F, F, F,
    /* a */ F, 1, 1, 1, 1, 1, 1, 1, 1, 1, 1, 1, 1, 1, 1, 1,
    /* b */ 1, 1, 1, 1, 1, 1, 1, 1, 1, 1, 1, 1, 1, 1, 1, 1,
    /* c */ 1, 1, 1, 1, 1, 1, 1, 1, 1, 1, 1, 1, 1, 1, 1, 1,
    /* d */ 1, 1, 1, 1, 1, 1, 1, 1, 1, 1, 1, 1, 1, 1, 1, 1,
    /* e */ 1, 1, 1, 1, 1, 1, 1, 1, 1, 1, 1, 1, 1, 1, 1, 1,
    /* f */ 1, 1, 1, 1, 1, 1, 1, 1, 1, 1, 1, 1, 1, 1, 1, F
  },
  { /* S1   0  1  2  3  4  5  6  7  8  9  a  b  c  d  e  f */
    /* 0 */ F, F, F, F, F, F, F, F, F, F, F, F, F, F, F, F,
    /* 1 */ F, F, F, F, F, F, F, F, F, F, F, F, F, F, F, F,
    /* 2 */ F, F, F, F, F, F, F, F, F, F, F, F, F, F, F, F,
    /* 3 */ F, F, F, F, F, F, F, F, F, F, F, F, F, F, F, F,
    /* 4 */ F, F, F, F, F, F, F, F, F, F, F, F, F, F, F, F,
    /* 5 */ F, F, F, F, F, F, F, F, F, F, F, F, F, F, F, F,
    /* 6 */ F, F, F, F, F, F, F, F, F, F, F, F, F, F, F, F,
    /* 7 */ F, F, F, F, F, F, F, F, F, F, F, F, F, F, F, F,
    /* 8 */ F, F, F, F, F, F, F, F, F, F, F, F, F, F, F, F,
    /* 9 */ F, F, F, F, F, F, F, F, F, F, F, F, F, F, F, F,
    /* a */ F, A, A, A, A, A, A, A, A, A, A, A, A, A, A, A,
    /* b */ A, A, A, A, A, A, A, A, A, A, A, A, A, A, A, A,
    /* c */ A, A, A, A, A, A, A, A, A, A, A, A, A, A, A, A,
    /* d */ A, A, A, A, A, A, A, A, A, A, A, A, A, A, A, A,
    /* e */ A, A, A, A, A, A, A, A, A, A, A, A, A, A, A, A,
    /* f */ A, A, A, A, A, A, A, A, A, A, A, A, A, A, A, F
  },
  { /* S2   0  1  2  3  4  5  6  7  8  9  a  b  c  d  e  f */
    /* 0 */ F, F, F, F, F, F, F, F, F, F, F, F, F, F, F, F,
    /* 1 */ F, F, F, F, F, F, F, F, F, F, F, F, F, F, F, F,
    /* 2 */ F, F, F, F, F, F, F, F, F, F, F, F, F, F, F, F,
    /* 3 */ F, F, F, F, F, F, F, F, F, F, F, F, F, F, F, F,
    /* 4 */ F, F, F, F, F, F, F, F, F, F, F, F, F, F, F, F,
    /* 5 */ F, F, F, F, F, F, F, F, F, F, F, F, F, F, F, F,
    /* 6 */ F, F, F, F, F, F, F, F, F, F, F, F, F, F, F, F,
    /* 7 */ F, F, F, F, F, F, F, F, F, F, F, F, F, F, F, F,
    /* 8 */ F, F, F, F, F, F, F, F, F, F, F, F, F, F, F, F,
    /* 9 */ F, F, F, F, F, F, F, F, F, F, F, F, F, F, F, F,
    /* a */ F, 1, 1, 1, 1, 1, 1, 1, 1, 1, 1, 1, 1, 1, 1, 1,
    /* b */ 1, 1, 1, 1, 1, 1, 1, 1, 1, 1, 1, 1, 1, 1, 1, 1,
    /* c */ 1, 1, 1, 1, 1, 1, 1, 1, 1, 1, 1, 1, 1, 1, 1, 1,
    /* d */ 1, 1, 1, 1, 1, 1, 1, 1, 1, 1, 1, 1, 1, 1, 1, 1,
    /* e */ 1, 1, 1, 1, 1, 1, 1, 1, 1, 1, 1, 1, 1, 1, 1, 1,
    /* f */ 1, 1, 1, 1, 1, 1, 1, 1, 1, 1, 1, 1, 1, 1, 1, F
  },

};
#undef A
#undef F

static const OnigPairCaseFoldCodes CaseFoldMap[] = {
  /* Fullwidth Alphabet */
  { 0xa3c1, 0xa3e1 },
  { 0xa3c2, 0xa3e2 },
  { 0xa3c3, 0xa3e3 },
  { 0xa3c4, 0xa3e4 },
  { 0xa3c5, 0xa3e5 },
  { 0xa3c6, 0xa3e6 },
  { 0xa3c7, 0xa3e7 },
  { 0xa3c8, 0xa3e8 },
  { 0xa3c9, 0xa3e9 },
  { 0xa3ca, 0xa3ea },
  { 0xa3cb, 0xa3eb },
  { 0xa3cc, 0xa3ec },
  { 0xa3cd, 0xa3ed },
  { 0xa3ce, 0xa3ee },
  { 0xa3cf, 0xa3ef },
  { 0xa3d0, 0xa3f0 },
  { 0xa3d1, 0xa3f1 },
  { 0xa3d2, 0xa3f2 },
  { 0xa3d3, 0xa3f3 },
  { 0xa3d4, 0xa3f4 },
  { 0xa3d5, 0xa3f5 },
  { 0xa3d6, 0xa3f6 },
  { 0xa3d7, 0xa3f7 },
  { 0xa3d8, 0xa3f8 },
  { 0xa3d9, 0xa3f9 },
  { 0xa3da, 0xa3fa },

  /* Greek */
  { 0xa6a1, 0xa6c1 },
  { 0xa6a2, 0xa6c2 },
  { 0xa6a3, 0xa6c3 },
  { 0xa6a4, 0xa6c4 },
  { 0xa6a5, 0xa6c5 },
  { 0xa6a6, 0xa6c6 },
  { 0xa6a7, 0xa6c7 },
  { 0xa6a8, 0xa6c8 },
  { 0xa6a9, 0xa6c9 },
  { 0xa6aa, 0xa6ca },
  { 0xa6ab, 0xa6cb },
  { 0xa6ac, 0xa6cc },
  { 0xa6ad, 0xa6cd },
  { 0xa6ae, 0xa6ce },
  { 0xa6af, 0xa6cf },
  { 0xa6b0, 0xa6d0 },
  { 0xa6b1, 0xa6d1 },
  { 0xa6b2, 0xa6d2 },
  { 0xa6b3, 0xa6d3 },
  { 0xa6b4, 0xa6d4 },
  { 0xa6b5, 0xa6d5 },
  { 0xa6b6, 0xa6d6 },
  { 0xa6b7, 0xa6d7 },
  { 0xa6b8, 0xa6d8 },

  /* Cyrillic */
  { 0xa7a1, 0xa7d1 },
  { 0xa7a2, 0xa7d2 },
  { 0xa7a3, 0xa7d3 },
  { 0xa7a4, 0xa7d4 },
  { 0xa7a5, 0xa7d5 },
  { 0xa7a6, 0xa7d6 },
  { 0xa7a7, 0xa7d7 },
  { 0xa7a8, 0xa7d8 },
  { 0xa7a9, 0xa7d9 },
  { 0xa7aa, 0xa7da },
  { 0xa7ab, 0xa7db },
  { 0xa7ac, 0xa7dc },
  { 0xa7ad, 0xa7dd },
  { 0xa7ae, 0xa7de },
  { 0xa7af, 0xa7df },
  { 0xa7b0, 0xa7e0 },
  { 0xa7b1, 0xa7e1 },
  { 0xa7b2, 0xa7e2 },
  { 0xa7b3, 0xa7e3 },
  { 0xa7b4, 0xa7e4 },
  { 0xa7b5, 0xa7e5 },
  { 0xa7b6, 0xa7e6 },
  { 0xa7b7, 0xa7e7 },
  { 0xa7b8, 0xa7e8 },
  { 0xa7b9, 0xa7e9 },
  { 0xa7ba, 0xa7ea },
  { 0xa7bb, 0xa7eb },
  { 0xa7bc, 0xa7ec },
  { 0xa7bd, 0xa7ed },
  { 0xa7be, 0xa7ee },
  { 0xa7bf, 0xa7ef },
  { 0xa7c0, 0xa7f0 },
  { 0xa7c1, 0xa7f1 },
};

static int
mbc_enc_len(const UChar* p, const UChar* e, OnigEncoding enc ARG_UNUSED)
{
  int firstbyte = *p++;
  state_t s;
  s = trans[0][firstbyte];
  if (s < 0) return s == ACCEPT ? ONIGENC_CONSTRUCT_MBCLEN_CHARFOUND(1) :
                                  ONIGENC_CONSTRUCT_MBCLEN_INVALID();
  if (p == e) return ONIGENC_CONSTRUCT_MBCLEN_NEEDMORE(EncLen_EUCJP[firstbyte]-1);
  s = trans[s][*p++];
  if (s < 0) return s == ACCEPT ? ONIGENC_CONSTRUCT_MBCLEN_CHARFOUND(2) :
                                  ONIGENC_CONSTRUCT_MBCLEN_INVALID();
  if (p == e) return ONIGENC_CONSTRUCT_MBCLEN_NEEDMORE(EncLen_EUCJP[firstbyte]-2);
  s = trans[s][*p++];
  return s == ACCEPT ? ONIGENC_CONSTRUCT_MBCLEN_CHARFOUND(3) :
                       ONIGENC_CONSTRUCT_MBCLEN_INVALID();
}

static OnigCodePoint
mbc_to_code(const UChar* p, const UChar* end, OnigEncoding enc)
{
  int c, i, len;
  OnigCodePoint n;

  len = mbc_enc_len(p, end, enc);
  n = (OnigCodePoint )*p++;
  if (len == 1) return n;

  for (i = 1; i < len; i++) {
    if (p >= end) break;
    c = *p++;
    n <<= 8;  n += c;
  }
  return n;
}

static int
code_to_mbclen(OnigCodePoint code, OnigEncoding enc ARG_UNUSED)
{
  if (ONIGENC_IS_CODE_ASCII(code)) return 1;
  else if (code > 0x00ffffff)
    return ONIGERR_TOO_BIG_WIDE_CHAR_VALUE;
  else if ((code & 0xff808080) == 0x00808080) return 3;
  else if ((code & 0xffff8080) == 0x00008080) return 2;
  else
    return ONIGERR_INVALID_CODE_POINT_VALUE;
}

#if 0
static int
code_to_mbc_first(OnigCodePoint code)
{
  int first;

  if ((code & 0xff0000) != 0) {
    first = (code >> 16) & 0xff;
  }
  else if ((code & 0xff00) != 0) {
    first = (code >> 8) & 0xff;
  }
  else {
    return (int )code;
  }
  return first;
}
#endif

static int
code_to_mbc(OnigCodePoint code, UChar *buf, OnigEncoding enc)
{
  UChar *p = buf;

  if ((code & 0xff0000) != 0) *p++ = (UChar )(((code >> 16) & 0xff));
  if ((code &   0xff00) != 0) *p++ = (UChar )(((code >>  8) & 0xff));
  *p++ = (UChar )(code & 0xff);

#if 1
  if (mbc_enc_len(buf, p, enc) != (p - buf))
    return ONIGERR_INVALID_CODE_POINT_VALUE;
#endif
  return (int )(p - buf);
}

static int
apply_all_case_fold(OnigCaseFoldType flag,
		    OnigApplyAllCaseFoldFunc f, void* arg, OnigEncoding enc)
{
  return onigenc_apply_all_case_fold_with_map(
            numberof(CaseFoldMap), CaseFoldMap, 0,
            flag, f, arg);
}

static OnigCodePoint
get_lower_case(OnigCodePoint code)
{
  if (ONIGENC_IS_IN_RANGE(code, 0xa3c1, 0xa3da)) {
    /* Fullwidth Alphabet */
    return (OnigCodePoint )(code + 0x0020);
  }
  else if (ONIGENC_IS_IN_RANGE(code, 0xa6a1, 0xa6b8)) {
    /* Greek */
    return (OnigCodePoint )(code + 0x0020);
  }
  else if (ONIGENC_IS_IN_RANGE(code, 0xa7a1, 0xa7c1)) {
    /* Cyrillic */
    return (OnigCodePoint )(code + 0x0030);
  }
  return code;
}

static OnigCodePoint
get_upper_case(OnigCodePoint code)
{
  if (ONIGENC_IS_IN_RANGE(code, 0xa3e1, 0xa3fa)) {
    /* Fullwidth Alphabet */
    return (OnigCodePoint )(code - 0x0020);
  }
  else if (ONIGENC_IS_IN_RANGE(code, 0xa6c1, 0xa6d8)) {
    /* Greek */
    return (OnigCodePoint )(code - 0x0020);
  }
  else if (ONIGENC_IS_IN_RANGE(code, 0xa7d1, 0xa7f1)) {
    /* Cyrillic */
    return (OnigCodePoint )(code - 0x0030);
  }
  return code;
}

static int
get_case_fold_codes_by_str(OnigCaseFoldType flag,
			   const OnigUChar* p, const OnigUChar* end,
			   OnigCaseFoldCodeItem items[], OnigEncoding enc)
{
  int len;
  OnigCodePoint code, code_lo, code_up;

  code = mbc_to_code(p, end, enc);
  if (ONIGENC_IS_ASCII_CODE(code))
    return onigenc_ascii_get_case_fold_codes_by_str(flag, p, end, items, enc);

  len = mbc_enc_len(p, end, enc);
  code_lo = get_lower_case(code);
  code_up = get_upper_case(code);

  if (code != code_lo) {
    items[0].byte_len = len;
    items[0].code_len = 1;
    items[0].code[0] = code_lo;
    return 1;
  }
  else if (code != code_up) {
    items[0].byte_len = len;
    items[0].code_len = 1;
    items[0].code[0] = code_up;
    return 1;
  }

  return 0;
}

static int
mbc_case_fold(OnigCaseFoldType flag,
	      const UChar** pp, const UChar* end, UChar* lower,
	      OnigEncoding enc)
{
  const UChar* p = *pp;

  if (ONIGENC_IS_MBC_ASCII(p)) {
    *lower = ONIGENC_ASCII_CODE_TO_LOWER_CASE(*p);
    (*pp)++;
    return 1;
  }
  else {
    OnigCodePoint code;
    int len;

    code = get_lower_case(mbc_to_code(p, end, enc));
    len = code_to_mbc(code, lower, enc);
    (*pp) += len;
    return len; /* return byte length of converted char to lower */
  }
}

static UChar*
left_adjust_char_head(const UChar* start, const UChar* s, const UChar* end, OnigEncoding enc)
{
  /* In this encoding
     mb-trail bytes doesn't mix with single bytes.
  */
  const UChar *p;
  int len;

  if (s <= start) return (UChar* )s;
  p = s;

  while (!eucjp_islead(*p) && p > start) p--;
  len = mbc_enc_len(p, end, enc);
  if (p + len > s) return (UChar* )p;
  p += len;
  return (UChar* )(p + ((s - p) & ~1));
}

static int
is_allowed_reverse_match(const UChar* s, const UChar* end, OnigEncoding enc ARG_UNUSED)
{
  const UChar c = *s;
  if (c <= 0x7e || c == 0x8e || c == 0x8f)
    return TRUE;
  else
    return FALSE;
}


static const OnigCodePoint CR_Hiragana[] = {
  1,
#ifdef ENC_EUC_JIS_2004
  0xa4a1, 0xa4fb
#else
  0xa4a1, 0xa4f3
#endif
}; /* CR_Hiragana */

#ifdef ENC_EUC_JIS_2004
static const OnigCodePoint CR_Katakana[] = {
  5,
  0x8ea6, 0x8eaf,	/* JIS X 0201 Katakana */
  0x8eb1, 0x8edd,	/* JIS X 0201 Katakana */
  0xa5a1, 0xa5fe,
  0xa6ee, 0xa6fe,
  0xa7f2, 0xa7f5,
}; /* CR_Katakana */
#else
static const OnigCodePoint CR_Katakana[] = {
  3,
  0x8ea6, 0x8eaf,	/* JIS X 0201 Katakana */
  0x8eb1, 0x8edd,	/* JIS X 0201 Katakana */
  0xa5a1, 0xa5f6,
}; /* CR_Katakana */
#endif

#ifdef ENC_EUC_JIS_2004
static const OnigCodePoint CR_Han[] = {
  /* EUC-JIS-2004 (JIS X 0213:2004) */
  7,
  /* plane 1 */
  0xa1b8, 0xa1b8,
  0xaea1, 0xfefe,	/* Kanji level 1, 2 and 3 */
  /* plane 2 */
  0x8fa1a1, 0x8fa1fe,	/* row 1 */
  0x8fa3a1, 0x8fa5fe,	/* row 3 .. 5 */
  0x8fa8a1, 0x8fa8fe,	/* row 8 */
  0x8faca1, 0x8faffe,	/* row 12 .. 15 */
  0x8feea1, 0x8ffef6,	/* row 78 .. 94 */
}; /* CR_Han */
#else
static const OnigCodePoint CR_Han[] = {
  /* EUC-JP (JIS X 0208 based) */
  4,
  0xa1b8, 0xa1b8,
  0xb0a1, 0xcfd3,	/* Kanji level 1 */
  0xd0a1, 0xf4a6,	/* Kanji level 2 */
  0x8fb0a1, 0x8fedf3	/* JIS X 0212 Supplemental Kanji (row 16 .. 77) */
}; /* CR_Han */
#endif

static const OnigCodePoint CR_Latin[] = {
  4,
  0x0041, 0x005a,
  0x0061, 0x007a,
  0xa3c1, 0xa3da,
  0xa3e1, 0xa3fa,
  /* TODO: add raw 8 .. 11 to support EUC-JIS-2004 */
  /* TODO: add JIS X 0212 row 9 .. 11 */
}; /* CR_Latin */

static const OnigCodePoint CR_Greek[] = {
  2,
  0xa6a1, 0xa6b8,
#ifdef ENC_EUC_JIS_2004
  0xa6c1, 0xa6d9,
#else
  0xa6c1, 0xa6d8,
  /* TODO: add JIS X 0212 row 6 */
#endif
}; /* CR_Greek */

static const OnigCodePoint CR_Cyrillic[] = {
  2,
  0xa7a1, 0xa7c1,
  0xa7d1, 0xa7f1,
  /* TODO: add JIS X 0212 row 7 */
}; /* CR_Cyrillic */

#include "enc/jis/props.h"

static int
property_name_to_ctype(OnigEncoding enc, UChar* p, UChar* end)
{
<<<<<<< HEAD
  st_data_t ctype;
  UChar *s, *e;

  PROPERTY_LIST_INIT_CHECK;

  s = e = ALLOCA_N(UChar, end-p+1);
  for (; p < end; p++) {
    *e++ = ONIGENC_ASCII_CODE_TO_LOWER_CASE(*p);
  }

  if (onig_st_lookup_strend(PropertyNameTable, s, e, &ctype) == 0) {
=======
  UChar *s = p, *e = end;
  const struct enc_property *prop =
    onig_jis_property((const char* )s, (unsigned int )(e - s));

  if (!prop) {
>>>>>>> 3a366e56
    return onigenc_minimum_property_name_to_ctype(enc, s, e);
  }

  return (int )prop->ctype;
}

static int
is_code_ctype(OnigCodePoint code, unsigned int ctype, OnigEncoding enc ARG_UNUSED)
{
  if (ctype <= ONIGENC_MAX_STD_CTYPE) {
    if (code < 128)
      return ONIGENC_IS_ASCII_CODE_CTYPE(code, ctype);
    else {
      if (CTYPE_IS_WORD_GRAPH_PRINT(ctype)) {
	return (code_to_mbclen(code, enc) > 1 ? TRUE : FALSE);
      }
    }
  }
  else {
    ctype -= (ONIGENC_MAX_STD_CTYPE + 1);
    if (ctype >= (unsigned int )PropertyListNum)
      return ONIGERR_TYPE_BUG;

    return onig_is_in_code_range((UChar* )PropertyList[ctype], code);
  }

  return FALSE;
}

static int
get_ctype_code_range(OnigCtype ctype, OnigCodePoint* sb_out,
		     const OnigCodePoint* ranges[], OnigEncoding enc ARG_UNUSED)
{
  if (ctype <= ONIGENC_MAX_STD_CTYPE) {
    return ONIG_NO_SUPPORT_CONFIG;
  }
  else {
    *sb_out = 0x80;

    ctype -= (ONIGENC_MAX_STD_CTYPE + 1);
    if (ctype >= (OnigCtype )PropertyListNum)
      return ONIGERR_TYPE_BUG;

    *ranges = PropertyList[ctype];
    return 0;
  }
}


OnigEncodingDefine(euc_jp, EUC_JP) = {
  mbc_enc_len,
  "EUC-JP",   /* name */
  3,          /* max enc length */
  1,          /* min enc length */
  onigenc_is_mbc_newline_0x0a,
  mbc_to_code,
  code_to_mbclen,
  code_to_mbc,
  mbc_case_fold,
  apply_all_case_fold,
  get_case_fold_codes_by_str,
  property_name_to_ctype,
  is_code_ctype,
  get_ctype_code_range,
  left_adjust_char_head,
  is_allowed_reverse_match,
  0,
  ONIGENC_FLAG_NONE,
};
/*
 * Name: EUC-JP
 * MIBenum: 18
 * Link: http://www.iana.org/assignments/character-sets
 * Link: http://home.m05.itscom.net/numa/cde/sjis-euc/sjis-euc.html
 * Link: http://home.m05.itscom.net/numa/uocjleE.pdf
 */
ENC_ALIAS("eucJP", "EUC-JP") /* UI-OSF Application Platform Profile for Japanese Environment Version 1.1 */

/*
 * Name: eucJP-ms
 * Link: http://home.m05.itscom.net/numa/cde/ucs-conv/ucs-conv.html
 * Link: http://www2d.biglobe.ne.jp/~msyk/charcode/cp932/eucJP-ms.html
 * Link: http://ja.wikipedia.org/wiki/EUC-JP
 */
ENC_REPLICATE("eucJP-ms", "EUC-JP") /* TOG/JVC CDE/Motif Technical WG */
ENC_ALIAS("euc-jp-ms", "eucJP-ms")

/*
 * Name: CP51932
 * MIBenum: 2108
 * Link: http://www.iana.org/assignments/charset-reg/CP51932
 * Link: http://search.cpan.org/src/NARUSE/Encode-EUCJPMS-0.07/ucm/cp51932.ucm
 * Link: http://legacy-encoding.sourceforge.jp/wiki/index.php?cp51932
 * Link: http://msyk.at.webry.info/200511/article_2.html
 */
ENC_REPLICATE("CP51932", "EUC-JP")

/*
 * Name: EUC-JIS-2004
 * Link: http://ja.wikipedia.org/wiki/EUC-JIS-2004
 */
ENC_REPLICATE("EUC-JIS-2004", "EUC-JP") /* defined at JIS X 0213:2004 */
ENC_ALIAS("EUC-JISX0213", "EUC-JIS-2004") /* defined at JIS X 0213:2000, and obsolete at JIS X 0213:2004 */<|MERGE_RESOLUTION|>--- conflicted
+++ resolved
@@ -503,25 +503,11 @@
 static int
 property_name_to_ctype(OnigEncoding enc, UChar* p, UChar* end)
 {
-<<<<<<< HEAD
-  st_data_t ctype;
-  UChar *s, *e;
-
-  PROPERTY_LIST_INIT_CHECK;
-
-  s = e = ALLOCA_N(UChar, end-p+1);
-  for (; p < end; p++) {
-    *e++ = ONIGENC_ASCII_CODE_TO_LOWER_CASE(*p);
-  }
-
-  if (onig_st_lookup_strend(PropertyNameTable, s, e, &ctype) == 0) {
-=======
   UChar *s = p, *e = end;
   const struct enc_property *prop =
     onig_jis_property((const char* )s, (unsigned int )(e - s));
 
   if (!prop) {
->>>>>>> 3a366e56
     return onigenc_minimum_property_name_to_ctype(enc, s, e);
   }
 
