--- conflicted
+++ resolved
@@ -229,11 +229,7 @@
   int c, i, len;
   OnigCodePoint n;
 
-<<<<<<< HEAD
-  len = enclen(enc, p, end);
-=======
-  len = mbc_enc_len(p);
->>>>>>> 818a43ef
+  len = mbc_enc_len(p, end, enc);
   n = (OnigCodePoint )*p++;
   if (len == 1) return n;
 
@@ -284,11 +280,7 @@
   *p++ = (UChar )(code & 0xff);
 
 #if 1
-<<<<<<< HEAD
-  if (enclen(enc, buf, p) != (p - buf))
-=======
-  if (mbc_enc_len(buf) != (p - buf))
->>>>>>> 818a43ef
+  if (mbc_enc_len(buf, p, enc) != (p - buf))
     return ONIGERR_INVALID_CODE_POINT_VALUE;
 #endif
   return (int )(p - buf);
@@ -407,11 +399,7 @@
   p = s;
 
   while (!eucjp_islead(*p) && p > start) p--;
-<<<<<<< HEAD
-  len = enclen(enc, p, end);
-=======
-  len = mbc_enc_len(p);
->>>>>>> 818a43ef
+  len = mbc_enc_len(p, end, enc);
   if (p + len > s) return (UChar* )p;
   p += len;
   return (UChar* )(p + ((s - p) & ~1));
