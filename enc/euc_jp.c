--- conflicted
+++ resolved
@@ -522,20 +522,12 @@
 static int
 property_name_to_ctype(OnigEncoding enc, UChar* p, UChar* end)
 {
-<<<<<<< HEAD
   st_data_t ctype;
-=======
-  hash_data_type ctype;
->>>>>>> 7f52326b
   UChar *s, *e;
 
   PROPERTY_LIST_INIT_CHECK;
 
-<<<<<<< HEAD
   s = e = ALLOCA_N(UChar, end-p+1);
-=======
-  s = e = xalloca(end - p + 1);
->>>>>>> 7f52326b
   for (; p < end; p++) {
     *e++ = ONIGENC_ASCII_CODE_TO_LOWER_CASE(*p);
   }
@@ -611,8 +603,8 @@
   get_ctype_code_range,
   left_adjust_char_head,
   is_allowed_reverse_match,
-<<<<<<< HEAD
-  0
+  0,
+  ONIGENC_FLAG_NONE,
 };
 /*
  * Name: EUC-JP
@@ -640,8 +632,4 @@
  * Link: http://legacy-encoding.sourceforge.jp/wiki/index.php?cp51932
  * Link: http://msyk.at.webry.info/200511/article_2.html
  */
-ENC_REPLICATE("CP51932", "EUC-JP")
-=======
-  ONIGENC_FLAG_NONE,
-};
->>>>>>> 7f52326b
+ENC_REPLICATE("CP51932", "EUC-JP")