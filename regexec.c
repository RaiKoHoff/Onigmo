--- conflicted
+++ resolved
@@ -1404,28 +1404,6 @@
 
 
 #ifdef ONIG_DEBUG_MATCH
-<<<<<<< HEAD
-    if (s) {
-      UChar *q, *bp, buf[50];
-      int len;
-      fprintf(stderr, "%4"PRIdPTR"> \"", (*p == OP_FINISH) ? (ptrdiff_t )-1 : s - str);
-      bp = buf;
-      q = s;
-      if (*p != OP_FINISH) {    /* s may not be a valid pointer if OP_FINISH. */
-	for (i = 0; i < 7 && q < end; i++) {
-	  len = enclen(encode, q, end);
-	  while (len-- > 0) *bp++ = *q++;
-	}
-      }
-      if (q < end) { xmemcpy(bp, "...\"", 4); bp += 4; }
-      else         { xmemcpy(bp, "\"",    1); bp += 1; }
-      *bp = 0;
-      fputs((char* )buf, stderr);
-      for (i = 0; i < 20 - (bp - buf); i++) fputc(' ', stderr);
-      fprintf(stderr, "%4"PRIdPTR":", (p == FinishCode) ? (ptrdiff_t )-1 : p - reg->p);
-      onig_print_compiled_byte_code(stderr, p, p + strlen((char *)p), NULL, encode);
-      fprintf(stderr, "\n");
-=======
 #define OPCODE_EXEC_HOOK                                                \
     if (s) {                                                            \
       UChar *q, *bp, buf[50];                                           \
@@ -1435,7 +1413,7 @@
       q = s;                                                            \
       if (*p != OP_FINISH) {    /* s may not be a valid pointer if OP_FINISH. */ \
 	for (i = 0; i < 7 && q < end; i++) {                            \
-	  len = enclen(encode, q);                                      \
+	  len = enclen(encode, q, end);                                  \
 	  while (len-- > 0) *bp++ = *q++;                               \
 	}                                                               \
       }                                                                 \
@@ -1445,9 +1423,8 @@
       fputs((char* )buf, stderr);                                       \
       for (i = 0; i < 20 - (bp - buf); i++) fputc(' ', stderr);         \
       fprintf(stderr, "%4"PRIdPTR":", (p == FinishCode) ? (ptrdiff_t )-1 : p - reg->p); \
-      onig_print_compiled_byte_code(stderr, p, NULL, encode);           \
+      onig_print_compiled_byte_code(stderr, p, p + strlen((char *)p),NULL, encode); \
       fprintf(stderr, "\n");                                            \
->>>>>>> 32b1da37
     }
 #else
 #define OPCODE_EXEC_HOOK ((void) 0)
@@ -1965,13 +1942,8 @@
       MOP_OUT;
       NEXT;
 
-<<<<<<< HEAD
-    case OP_CCLASS_MB:  MOP_IN(OP_CCLASS_MB);
+    CASE(OP_CCLASS_MB)  MOP_IN(OP_CCLASS_MB);
       if (! ONIGENC_IS_MBC_HEAD(encode, s, end)) goto fail;
-=======
-    CASE(OP_CCLASS_MB)  MOP_IN(OP_CCLASS_MB);
-      if (! ONIGENC_IS_MBC_HEAD(encode, s)) goto fail;
->>>>>>> 32b1da37
 
     cclass_mb:
       GET_LENGTH_INC(tlen, p);
