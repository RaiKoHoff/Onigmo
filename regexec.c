--- conflicted
+++ resolved
@@ -1419,12 +1419,8 @@
       *bp = 0;
       fputs((char* )buf, stderr);
       for (i = 0; i < 20 - (bp - buf); i++) fputc(' ', stderr);
-<<<<<<< HEAD
+      fprintf(stderr, "%4"PRIdPTR":", p - reg->p);
       onig_print_compiled_byte_code(stderr, p, p + strlen((char *)p), NULL, encode);
-=======
-      fprintf(stderr, "%4"PRIdPTR":", p - reg->p);
-      onig_print_compiled_byte_code(stderr, p, NULL, encode);
->>>>>>> 395fff1c
       fprintf(stderr, "\n");
     }
 #endif
