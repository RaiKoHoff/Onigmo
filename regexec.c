/**********************************************************************
  regexec.c -  Onigmo (Oniguruma-mod) (regular expression library)
**********************************************************************/
/*-
 * Copyright (c) 2002-2008  K.Kosako  <sndgk393 AT ybb DOT ne DOT jp>
 * Copyright (c) 2011-2013  K.Takata  <kentkt AT csc DOT jp>
 * All rights reserved.
 *
 * Redistribution and use in source and binary forms, with or without
 * modification, are permitted provided that the following conditions
 * are met:
 * 1. Redistributions of source code must retain the above copyright
 *    notice, this list of conditions and the following disclaimer.
 * 2. Redistributions in binary form must reproduce the above copyright
 *    notice, this list of conditions and the following disclaimer in the
 *    documentation and/or other materials provided with the distribution.
 *
 * THIS SOFTWARE IS PROVIDED BY THE AUTHOR AND CONTRIBUTORS ``AS IS'' AND
 * ANY EXPRESS OR IMPLIED WARRANTIES, INCLUDING, BUT NOT LIMITED TO, THE
 * IMPLIED WARRANTIES OF MERCHANTABILITY AND FITNESS FOR A PARTICULAR PURPOSE
 * ARE DISCLAIMED.  IN NO EVENT SHALL THE AUTHOR OR CONTRIBUTORS BE LIABLE
 * FOR ANY DIRECT, INDIRECT, INCIDENTAL, SPECIAL, EXEMPLARY, OR CONSEQUENTIAL
 * DAMAGES (INCLUDING, BUT NOT LIMITED TO, PROCUREMENT OF SUBSTITUTE GOODS
 * OR SERVICES; LOSS OF USE, DATA, OR PROFITS; OR BUSINESS INTERRUPTION)
 * HOWEVER CAUSED AND ON ANY THEORY OF LIABILITY, WHETHER IN CONTRACT, STRICT
 * LIABILITY, OR TORT (INCLUDING NEGLIGENCE OR OTHERWISE) ARISING IN ANY WAY
 * OUT OF THE USE OF THIS SOFTWARE, EVEN IF ADVISED OF THE POSSIBILITY OF
 * SUCH DAMAGE.
 */

#include "regint.h"

/* #define USE_MATCH_RANGE_MUST_BE_INSIDE_OF_SPECIFIED_RANGE */

#ifdef USE_CRNL_AS_LINE_TERMINATOR
#define ONIGENC_IS_MBC_CRNL(enc,p,end) \
  (ONIGENC_MBC_TO_CODE(enc,p,end) == 13 && \
   ONIGENC_MBC_TO_CODE(enc,(p+enclen(enc,p,end)),end) == 10)
#define ONIGENC_IS_MBC_NEWLINE_EX(enc,p,start,end,option,check_prev) \
  is_mbc_newline_ex((enc),(p),(start),(end),(option),(check_prev))
static int
is_mbc_newline_ex(OnigEncoding enc, const UChar *p, const UChar *start,
		  const UChar *end, OnigOptionType option, int check_prev)
{
  if (IS_NEWLINE_CRLF(option)) {
    if (ONIGENC_MBC_TO_CODE(enc, p, end) == 0x0a) {
      if (check_prev) {
	const UChar *prev = onigenc_get_prev_char_head(enc, start, p, end);
	if ((prev != NULL) && ONIGENC_MBC_TO_CODE(enc, prev, end) == 0x0d)
	  return 0;
	else
	  return 1;
      }
      else
	return 1;
    }
    else {
      const UChar *pnext = p + enclen(enc, p, end);
      if (pnext < end &&
	  ONIGENC_MBC_TO_CODE(enc, p, end) == 0x0d &&
	  ONIGENC_MBC_TO_CODE(enc, pnext, end) == 0x0a)
	return 1;
      if (ONIGENC_IS_MBC_NEWLINE(enc, p, end))
	return 1;
      return 0;
    }
  }
  else {
    return ONIGENC_IS_MBC_NEWLINE(enc, p, end);
  }
}
#else /* USE_CRNL_AS_LINE_TERMINATOR */
#define ONIGENC_IS_MBC_NEWLINE_EX(enc,p,start,end,option,check_prev) \
  ONIGENC_IS_MBC_NEWLINE((enc), (p), (end))
#endif /* USE_CRNL_AS_LINE_TERMINATOR */

#ifdef USE_CAPTURE_HISTORY
static void history_tree_free(OnigCaptureTreeNode* node);

static void
history_tree_clear(OnigCaptureTreeNode* node)
{
  int i;

  if (IS_NOT_NULL(node)) {
    for (i = 0; i < node->num_childs; i++) {
      if (IS_NOT_NULL(node->childs[i])) {
        history_tree_free(node->childs[i]);
      }
    }
    for (i = 0; i < node->allocated; i++) {
      node->childs[i] = (OnigCaptureTreeNode* )0;
    }
    node->num_childs = 0;
    node->beg = ONIG_REGION_NOTPOS;
    node->end = ONIG_REGION_NOTPOS;
    node->group = -1;
    xfree(node->childs);
    node->childs = (OnigCaptureTreeNode** )0;
  }
}

static void
history_tree_free(OnigCaptureTreeNode* node)
{
  history_tree_clear(node);
  xfree(node);
}

static void
history_root_free(OnigRegion* r)
{
  if (IS_NOT_NULL(r->history_root)) {
    history_tree_free(r->history_root);
    r->history_root = (OnigCaptureTreeNode* )0;
  }
}

static OnigCaptureTreeNode*
history_node_new(void)
{
  OnigCaptureTreeNode* node;

  node = (OnigCaptureTreeNode* )xmalloc(sizeof(OnigCaptureTreeNode));
  CHECK_NULL_RETURN(node);
  node->childs     = (OnigCaptureTreeNode** )0;
  node->allocated  = 0;
  node->num_childs = 0;
  node->group      = -1;
  node->beg        = ONIG_REGION_NOTPOS;
  node->end        = ONIG_REGION_NOTPOS;

  return node;
}

static int
history_tree_add_child(OnigCaptureTreeNode* parent, OnigCaptureTreeNode* child)
{
#define HISTORY_TREE_INIT_ALLOC_SIZE  8

  if (parent->num_childs >= parent->allocated) {
    int n, i;

    if (IS_NULL(parent->childs)) {
      n = HISTORY_TREE_INIT_ALLOC_SIZE;
      parent->childs =
        (OnigCaptureTreeNode** )xmalloc(sizeof(OnigCaptureTreeNode*) * n);
      CHECK_NULL_RETURN_MEMERR(parent->childs);
    }
    else {
      OnigCaptureTreeNode** tmp;
      n = parent->allocated * 2;
      tmp =
        (OnigCaptureTreeNode** )xrealloc(parent->childs,
                                         sizeof(OnigCaptureTreeNode*) * n);
      if (tmp == 0) {
	history_tree_clear(parent);
	return ONIGERR_MEMORY;
      }
      parent->childs = tmp;
    }
    for (i = parent->allocated; i < n; i++) {
      parent->childs[i] = (OnigCaptureTreeNode* )0;
    }
    parent->allocated = n;
  }

  parent->childs[parent->num_childs] = child;
  parent->num_childs++;
  return 0;
}

static OnigCaptureTreeNode*
history_tree_clone(OnigCaptureTreeNode* node)
{
  int i, r;
  OnigCaptureTreeNode *clone, *child;

  clone = history_node_new();
  CHECK_NULL_RETURN(clone);

  clone->beg = node->beg;
  clone->end = node->end;
  for (i = 0; i < node->num_childs; i++) {
    child = history_tree_clone(node->childs[i]);
    if (IS_NULL(child)) {
      history_tree_free(clone);
      return (OnigCaptureTreeNode* )0;
    }
    r = history_tree_add_child(clone, child);
    if (r != 0) {
      history_tree_free(child);
      history_tree_free(clone);
      return (OnigCaptureTreeNode* )0;
    }
  }

  return clone;
}

extern  OnigCaptureTreeNode*
onig_get_capture_tree(OnigRegion* region)
{
  return region->history_root;
}
#endif /* USE_CAPTURE_HISTORY */

extern void
onig_region_clear(OnigRegion* region)
{
  int i;

  for (i = 0; i < region->num_regs; i++) {
    region->beg[i] = region->end[i] = ONIG_REGION_NOTPOS;
  }
#ifdef USE_CAPTURE_HISTORY
  history_root_free(region);
#endif
}

extern int
onig_region_resize(OnigRegion* region, int n)
{
  region->num_regs = n;

  if (n < ONIG_NREGION)
    n = ONIG_NREGION;

  if (region->allocated == 0) {
    region->beg = (OnigPosition* )xmalloc(n * sizeof(OnigPosition));
    if (region->beg == 0)
      return ONIGERR_MEMORY;

    region->end = (OnigPosition* )xmalloc(n * sizeof(OnigPosition));
    if (region->end == 0) {
      xfree(region->beg);
      return ONIGERR_MEMORY;
    }

    region->allocated = n;
  }
  else if (region->allocated < n) {
    OnigPosition *tmp;

    region->allocated = 0;
    tmp = (OnigPosition* )xrealloc(region->beg, n * sizeof(OnigPosition));
    if (tmp == 0) {
      xfree(region->beg);
      xfree(region->end);
      return ONIGERR_MEMORY;
    }
    region->beg = tmp;
    tmp = (OnigPosition* )xrealloc(region->end, n * sizeof(OnigPosition));
    if (tmp == 0) {
      xfree(region->beg);
      xfree(region->end);
      return ONIGERR_MEMORY;
    }
    region->end = tmp;

    region->allocated = n;
  }

  return 0;
}

static int
onig_region_resize_clear(OnigRegion* region, int n)
{
  int r;

  r = onig_region_resize(region, n);
  if (r != 0) return r;
  onig_region_clear(region);
  return 0;
}

extern int
onig_region_set(OnigRegion* region, int at, int beg, int end)
{
  if (at < 0) return ONIGERR_INVALID_ARGUMENT;

  if (at >= region->allocated) {
    int r = onig_region_resize(region, at + 1);
    if (r < 0) return r;
  }

  region->beg[at] = beg;
  region->end[at] = end;
  return 0;
}

extern void
onig_region_init(OnigRegion* region)
{
  region->num_regs     = 0;
  region->allocated    = 0;
  region->beg          = (OnigPosition* )0;
  region->end          = (OnigPosition* )0;
  region->history_root = (OnigCaptureTreeNode* )0;
}

extern OnigRegion*
onig_region_new(void)
{
  OnigRegion* r;

  r = (OnigRegion* )xmalloc(sizeof(OnigRegion));
  if (r)
    onig_region_init(r);
  return r;
}

extern void
onig_region_free(OnigRegion* r, int free_self)
{
  if (r) {
    if (r->allocated > 0) {
      if (r->beg) xfree(r->beg);
      if (r->end) xfree(r->end);
      r->allocated = 0;
    }
#ifdef USE_CAPTURE_HISTORY
    history_root_free(r);
#endif
    if (free_self) xfree(r);
  }
}

extern void
onig_region_copy(OnigRegion* to, OnigRegion* from)
{
#define RREGC_SIZE   (sizeof(int) * from->num_regs)
  int i, r;

  if (to == from) return;

  r = onig_region_resize(to, from->num_regs);
  if (r) return;

  for (i = 0; i < from->num_regs; i++) {
    to->beg[i] = from->beg[i];
    to->end[i] = from->end[i];
  }
  to->num_regs = from->num_regs;

#ifdef USE_CAPTURE_HISTORY
  history_root_free(to);

  if (IS_NOT_NULL(from->history_root)) {
    to->history_root = history_tree_clone(from->history_root);
  }
#endif
}


/** stack **/
#define INVALID_STACK_INDEX   -1

/* stack type */
/* used by normal-POP */
#define STK_ALT                    0x0001
#define STK_LOOK_BEHIND_NOT        0x0002
#define STK_POS_NOT                0x0003
/* handled by normal-POP */
#define STK_MEM_START              0x0100
#define STK_MEM_END                0x8200
#define STK_REPEAT_INC             0x0300
#define STK_STATE_CHECK_MARK       0x1000
/* avoided by normal-POP */
#define STK_NULL_CHECK_START       0x3000
#define STK_NULL_CHECK_END         0x5000  /* for recursive call */
#define STK_MEM_END_MARK           0x8400
#define STK_POS                    0x0500  /* used when POP-POS */
#define STK_STOP_BT                0x0600  /* mark for "(?>...)" */
#define STK_REPEAT                 0x0700
#define STK_CALL_FRAME             0x0800
#define STK_RETURN                 0x0900
#define STK_VOID                   0x0a00  /* for fill a blank */

/* stack type check mask */
#define STK_MASK_POP_USED          0x00ff
#define STK_MASK_TO_VOID_TARGET    0x10ff
#define STK_MASK_MEM_END_OR_MARK   0x8000  /* MEM_END or MEM_END_MARK */

#ifdef USE_FIND_LONGEST_SEARCH_ALL_OF_RANGE
#define MATCH_ARG_INIT(msa, arg_option, arg_region, arg_start, arg_gpos) do {\
  (msa).stack_p  = (void* )0;\
  (msa).options  = (arg_option);\
  (msa).region   = (arg_region);\
  (msa).start    = (arg_start);\
  (msa).gpos     = (arg_gpos);\
  (msa).best_len = ONIG_MISMATCH;\
} while(0)
#else
#define MATCH_ARG_INIT(msa, arg_option, arg_region, arg_start, arg_gpos) do {\
  (msa).stack_p  = (void* )0;\
  (msa).options  = (arg_option);\
  (msa).region   = (arg_region);\
  (msa).start    = (arg_start);\
  (msa).gpos     = (arg_gpos);\
} while(0)
#endif

#ifdef USE_COMBINATION_EXPLOSION_CHECK

#define STATE_CHECK_BUFF_MALLOC_THRESHOLD_SIZE  16

#define STATE_CHECK_BUFF_INIT(msa, str_len, offset, state_num) do {	\
  if ((state_num) > 0 && str_len >= STATE_CHECK_STRING_THRESHOLD_LEN) {\
    unsigned int size = (unsigned int )(((str_len) + 1) * (state_num) + 7) >> 3;\
    offset = ((offset) * (state_num)) >> 3;\
    if (size > 0 && offset < size && size < STATE_CHECK_BUFF_MAX_SIZE) {\
      if (size >= STATE_CHECK_BUFF_MALLOC_THRESHOLD_SIZE) {\
        (msa).state_check_buff = (void* )xmalloc(size);\
        CHECK_NULL_RETURN_MEMERR((msa).state_check_buff);\
      }\
      else \
        (msa).state_check_buff = (void* )xalloca(size);\
      xmemset(((char* )((msa).state_check_buff)+(offset)), 0, \
              (size_t )(size - (offset))); \
      (msa).state_check_buff_size = size;\
    }\
    else {\
      (msa).state_check_buff = (void* )0;\
      (msa).state_check_buff_size = 0;\
    }\
  }\
  else {\
    (msa).state_check_buff = (void* )0;\
    (msa).state_check_buff_size = 0;\
  }\
  } while(0)

#define MATCH_ARG_FREE(msa) do {\
  if ((msa).stack_p) xfree((msa).stack_p);\
  if ((msa).state_check_buff_size >= STATE_CHECK_BUFF_MALLOC_THRESHOLD_SIZE) { \
    if ((msa).state_check_buff) xfree((msa).state_check_buff);\
  }\
} while(0)
#else /* USE_COMBINATION_EXPLOSION_CHECK */
#define MATCH_ARG_FREE(msa)  if ((msa).stack_p) xfree((msa).stack_p)
#endif /* USE_COMBINATION_EXPLOSION_CHECK */



#define STACK_INIT(alloc_addr, ptr_num, stack_num)  do {\
  if (msa->stack_p) {\
    alloc_addr = (char* )xalloca(sizeof(OnigStackIndex) * (ptr_num));\
    stk_alloc  = (OnigStackType* )(msa->stack_p);\
    stk_base   = stk_alloc;\
    stk        = stk_base;\
    stk_end    = stk_base + msa->stack_n;\
  }\
  else {\
    alloc_addr = (char* )xalloca(sizeof(OnigStackIndex) * (ptr_num)\
		       + sizeof(OnigStackType) * (stack_num));\
    stk_alloc  = (OnigStackType* )(alloc_addr + sizeof(OnigStackIndex) * (ptr_num));\
    stk_base   = stk_alloc;\
    stk        = stk_base;\
    stk_end    = stk_base + (stack_num);\
  }\
} while(0)

#define STACK_SAVE do{\
  if (stk_base != stk_alloc) {\
    msa->stack_p = stk_base;\
    msa->stack_n = stk_end - stk_base; /* TODO: check overflow */\
  };\
} while(0)

static unsigned int MatchStackLimitSize = DEFAULT_MATCH_STACK_LIMIT_SIZE;

extern unsigned int
onig_get_match_stack_limit_size(void)
{
  return MatchStackLimitSize;
}

extern int
onig_set_match_stack_limit_size(unsigned int size)
{
  MatchStackLimitSize = size;
  return 0;
}

static int
stack_double(OnigStackType** arg_stk_base, OnigStackType** arg_stk_end,
	     OnigStackType** arg_stk, OnigStackType* stk_alloc, OnigMatchArg* msa)
{
  size_t n;
  OnigStackType *x, *stk_base, *stk_end, *stk;

  stk_base = *arg_stk_base;
  stk_end  = *arg_stk_end;
  stk      = *arg_stk;

  n = stk_end - stk_base;
  if (stk_base == stk_alloc && IS_NULL(msa->stack_p)) {
    x = (OnigStackType* )xmalloc(sizeof(OnigStackType) * n * 2);
    if (IS_NULL(x)) {
      STACK_SAVE;
      return ONIGERR_MEMORY;
    }
    xmemcpy(x, stk_base, n * sizeof(OnigStackType));
    n *= 2;
  }
  else {
    unsigned int limit_size = MatchStackLimitSize;
    n *= 2;
    if (limit_size != 0 && n > limit_size) {
      if ((unsigned int )(stk_end - stk_base) == limit_size)
        return ONIGERR_MATCH_STACK_LIMIT_OVER;
      else
        n = limit_size;
    }
    x = (OnigStackType* )xrealloc(stk_base, sizeof(OnigStackType) * n);
    if (IS_NULL(x)) {
      STACK_SAVE;
      return ONIGERR_MEMORY;
    }
  }
  *arg_stk      = x + (stk - stk_base);
  *arg_stk_base = x;
  *arg_stk_end  = x + n;
  return 0;
}

#define STACK_ENSURE(n)	do {\
  if (stk_end - stk < (n)) {\
    int r = stack_double(&stk_base, &stk_end, &stk, stk_alloc, msa);\
    if (r != 0) { STACK_SAVE; return r; } \
  }\
} while(0)

#define STACK_AT(index)        (stk_base + (index))
#define GET_STACK_INDEX(stk)   ((stk) - stk_base)

#define STACK_PUSH_TYPE(stack_type) do {\
  STACK_ENSURE(1);\
  stk->type = (stack_type);\
  STACK_INC;\
} while(0)

#define IS_TO_VOID_TARGET(stk) (((stk)->type & STK_MASK_TO_VOID_TARGET) != 0)

#ifdef USE_COMBINATION_EXPLOSION_CHECK
#define STATE_CHECK_POS(s,snum) \
  (((s) - str) * num_comb_exp_check + ((snum) - 1))
#define STATE_CHECK_VAL(v,snum) do {\
  if (state_check_buff != NULL) {\
    int x = STATE_CHECK_POS(s,snum);\
    (v) = state_check_buff[x/8] & (1<<(x%8));\
  }\
  else (v) = 0;\
} while(0)


#define ELSE_IF_STATE_CHECK_MARK(stk) \
  else if ((stk)->type == STK_STATE_CHECK_MARK) { \
    int x = STATE_CHECK_POS(stk->u.state.pstr, stk->u.state.state_check);\
    state_check_buff[x/8] |= (1<<(x%8));				\
  }

#define STACK_PUSH(stack_type,pat,s,sprev,keep) do {\
  STACK_ENSURE(1);\
  stk->type = (stack_type);\
  stk->u.state.pcode     = (pat);\
  stk->u.state.pstr      = (s);\
  stk->u.state.pstr_prev = (sprev);\
  stk->u.state.state_check = 0;\
  stk->u.state.pkeep     = (keep);\
  STACK_INC;\
} while(0)

#define STACK_PUSH_ENSURED(stack_type,pat) do {\
  stk->type = (stack_type);\
  stk->u.state.pcode = (pat);\
  stk->u.state.state_check = 0;\
  STACK_INC;\
} while(0)

#define STACK_PUSH_ALT_WITH_STATE_CHECK(pat,s,sprev,snum,keep) do {\
  STACK_ENSURE(1);\
  stk->type = STK_ALT;\
  stk->u.state.pcode     = (pat);\
  stk->u.state.pstr      = (s);\
  stk->u.state.pstr_prev = (sprev);\
  stk->u.state.state_check = ((state_check_buff != NULL) ? (snum) : 0);\
  stk->u.state.pkeep     = (keep);\
  STACK_INC;\
} while(0)

#define STACK_PUSH_STATE_CHECK(s,snum) do {\
  if (state_check_buff != NULL) {\
    STACK_ENSURE(1);\
    stk->type = STK_STATE_CHECK_MARK;\
    stk->u.state.pstr = (s);\
    stk->u.state.state_check = (snum);\
    STACK_INC;\
  }\
} while(0)

#else /* USE_COMBINATION_EXPLOSION_CHECK */

#define ELSE_IF_STATE_CHECK_MARK(stk)

#define STACK_PUSH(stack_type,pat,s,sprev,keep) do {\
  STACK_ENSURE(1);\
  stk->type = (stack_type);\
  stk->u.state.pcode     = (pat);\
  stk->u.state.pstr      = (s);\
  stk->u.state.pstr_prev = (sprev);\
  stk->u.state.pkeep     = (keep);\
  STACK_INC;\
} while(0)

#define STACK_PUSH_ENSURED(stack_type,pat) do {\
  stk->type = (stack_type);\
  stk->u.state.pcode = (pat);\
  STACK_INC;\
} while(0)
#endif /* USE_COMBINATION_EXPLOSION_CHECK */

#define STACK_PUSH_ALT(pat,s,sprev,keep)     STACK_PUSH(STK_ALT,pat,s,sprev,keep)
#define STACK_PUSH_POS(s,sprev,keep)         STACK_PUSH(STK_POS,NULL_UCHARP,s,sprev,keep)
#define STACK_PUSH_POS_NOT(pat,s,sprev,keep) STACK_PUSH(STK_POS_NOT,pat,s,sprev,keep)
#define STACK_PUSH_STOP_BT              STACK_PUSH_TYPE(STK_STOP_BT)
#define STACK_PUSH_LOOK_BEHIND_NOT(pat,s,sprev,keep) \
        STACK_PUSH(STK_LOOK_BEHIND_NOT,pat,s,sprev,keep)

#define STACK_PUSH_REPEAT(id, pat) do {\
  STACK_ENSURE(1);\
  stk->type = STK_REPEAT;\
  stk->u.repeat.num    = (id);\
  stk->u.repeat.pcode  = (pat);\
  stk->u.repeat.count  = 0;\
  STACK_INC;\
} while(0)

#define STACK_PUSH_REPEAT_INC(sindex) do {\
  STACK_ENSURE(1);\
  stk->type = STK_REPEAT_INC;\
  stk->u.repeat_inc.si  = (sindex);\
  STACK_INC;\
} while(0)

#define STACK_PUSH_MEM_START(mnum, s) do {\
  STACK_ENSURE(1);\
  stk->type = STK_MEM_START;\
  stk->u.mem.num      = (mnum);\
  stk->u.mem.pstr     = (s);\
  stk->u.mem.start    = mem_start_stk[mnum];\
  stk->u.mem.end      = mem_end_stk[mnum];\
  mem_start_stk[mnum] = GET_STACK_INDEX(stk);\
  mem_end_stk[mnum]   = INVALID_STACK_INDEX;\
  STACK_INC;\
} while(0)

#define STACK_PUSH_MEM_END(mnum, s) do {\
  STACK_ENSURE(1);\
  stk->type = STK_MEM_END;\
  stk->u.mem.num    = (mnum);\
  stk->u.mem.pstr   = (s);\
  stk->u.mem.start  = mem_start_stk[mnum];\
  stk->u.mem.end    = mem_end_stk[mnum];\
  mem_end_stk[mnum] = GET_STACK_INDEX(stk);\
  STACK_INC;\
} while(0)

#define STACK_PUSH_MEM_END_MARK(mnum) do {\
  STACK_ENSURE(1);\
  stk->type = STK_MEM_END_MARK;\
  stk->u.mem.num = (mnum);\
  STACK_INC;\
} while(0)

#define STACK_GET_MEM_START(mnum, k) do {\
  int level = 0;\
  k = stk;\
  while (k > stk_base) {\
    k--;\
    if ((k->type & STK_MASK_MEM_END_OR_MARK) != 0 \
      && k->u.mem.num == (mnum)) {\
      level++;\
    }\
    else if (k->type == STK_MEM_START && k->u.mem.num == (mnum)) {\
      if (level == 0) break;\
      level--;\
    }\
  }\
} while(0)

#define STACK_GET_MEM_RANGE(k, mnum, start, end) do {\
  int level = 0;\
  while (k < stk) {\
    if (k->type == STK_MEM_START && k->u.mem.num == (mnum)) {\
      if (level == 0) (start) = k->u.mem.pstr;\
      level++;\
    }\
    else if (k->type == STK_MEM_END && k->u.mem.num == (mnum)) {\
      level--;\
      if (level == 0) {\
        (end) = k->u.mem.pstr;\
        break;\
      }\
    }\
    k++;\
  }\
} while(0)

#define STACK_PUSH_NULL_CHECK_START(cnum, s) do {\
  STACK_ENSURE(1);\
  stk->type = STK_NULL_CHECK_START;\
  stk->u.null_check.num  = (cnum);\
  stk->u.null_check.pstr = (s);\
  STACK_INC;\
} while(0)

#define STACK_PUSH_NULL_CHECK_END(cnum) do {\
  STACK_ENSURE(1);\
  stk->type = STK_NULL_CHECK_END;\
  stk->u.null_check.num  = (cnum);\
  STACK_INC;\
} while(0)

#define STACK_PUSH_CALL_FRAME(pat) do {\
  STACK_ENSURE(1);\
  stk->type = STK_CALL_FRAME;\
  stk->u.call_frame.ret_addr = (pat);\
  STACK_INC;\
} while(0)

#define STACK_PUSH_RETURN do {\
  STACK_ENSURE(1);\
  stk->type = STK_RETURN;\
  STACK_INC;\
} while(0)


#ifdef ONIG_DEBUG
#define STACK_BASE_CHECK(p, at) \
  if ((p) < stk_base) {\
    fprintf(stderr, "at %s\n", at);\
    goto stack_error;\
  }
#else
#define STACK_BASE_CHECK(p, at)
#endif

#define STACK_POP_ONE do {\
  stk--;\
  STACK_BASE_CHECK(stk, "STACK_POP_ONE"); \
} while(0)

#define STACK_POP  do {\
  switch (pop_level) {\
  case STACK_POP_LEVEL_FREE:\
    while (1) {\
      stk--;\
      STACK_BASE_CHECK(stk, "STACK_POP"); \
      if ((stk->type & STK_MASK_POP_USED) != 0)  break;\
      ELSE_IF_STATE_CHECK_MARK(stk);\
    }\
    break;\
  case STACK_POP_LEVEL_MEM_START:\
    while (1) {\
      stk--;\
      STACK_BASE_CHECK(stk, "STACK_POP 2"); \
      if ((stk->type & STK_MASK_POP_USED) != 0)  break;\
      else if (stk->type == STK_MEM_START) {\
        mem_start_stk[stk->u.mem.num] = stk->u.mem.start;\
        mem_end_stk[stk->u.mem.num]   = stk->u.mem.end;\
      }\
      ELSE_IF_STATE_CHECK_MARK(stk);\
    }\
    break;\
  default:\
    while (1) {\
      stk--;\
      STACK_BASE_CHECK(stk, "STACK_POP 3"); \
      if ((stk->type & STK_MASK_POP_USED) != 0)  break;\
      else if (stk->type == STK_MEM_START) {\
        mem_start_stk[stk->u.mem.num] = stk->u.mem.start;\
        mem_end_stk[stk->u.mem.num]   = stk->u.mem.end;\
      }\
      else if (stk->type == STK_REPEAT_INC) {\
        STACK_AT(stk->u.repeat_inc.si)->u.repeat.count--;\
      }\
      else if (stk->type == STK_MEM_END) {\
        mem_start_stk[stk->u.mem.num] = stk->u.mem.start;\
        mem_end_stk[stk->u.mem.num]   = stk->u.mem.end;\
      }\
      ELSE_IF_STATE_CHECK_MARK(stk);\
    }\
    break;\
  }\
} while(0)

#define STACK_POP_TIL_POS_NOT  do {\
  while (1) {\
    stk--;\
    STACK_BASE_CHECK(stk, "STACK_POP_TIL_POS_NOT"); \
    if (stk->type == STK_POS_NOT) break;\
    else if (stk->type == STK_MEM_START) {\
      mem_start_stk[stk->u.mem.num] = stk->u.mem.start;\
      mem_end_stk[stk->u.mem.num]   = stk->u.mem.end;\
    }\
    else if (stk->type == STK_REPEAT_INC) {\
      STACK_AT(stk->u.repeat_inc.si)->u.repeat.count--;\
    }\
    else if (stk->type == STK_MEM_END) {\
      mem_start_stk[stk->u.mem.num] = stk->u.mem.start;\
      mem_end_stk[stk->u.mem.num]   = stk->u.mem.end;\
    }\
    ELSE_IF_STATE_CHECK_MARK(stk);\
  }\
} while(0)

#define STACK_POP_TIL_LOOK_BEHIND_NOT  do {\
  while (1) {\
    stk--;\
    STACK_BASE_CHECK(stk, "STACK_POP_TIL_LOOK_BEHIND_NOT"); \
    if (stk->type == STK_LOOK_BEHIND_NOT) break;\
    else if (stk->type == STK_MEM_START) {\
      mem_start_stk[stk->u.mem.num] = stk->u.mem.start;\
      mem_end_stk[stk->u.mem.num]   = stk->u.mem.end;\
    }\
    else if (stk->type == STK_REPEAT_INC) {\
      STACK_AT(stk->u.repeat_inc.si)->u.repeat.count--;\
    }\
    else if (stk->type == STK_MEM_END) {\
      mem_start_stk[stk->u.mem.num] = stk->u.mem.start;\
      mem_end_stk[stk->u.mem.num]   = stk->u.mem.end;\
    }\
    ELSE_IF_STATE_CHECK_MARK(stk);\
  }\
} while(0)

#define STACK_POS_END(k) do {\
  k = stk;\
  while (1) {\
    k--;\
    STACK_BASE_CHECK(k, "STACK_POS_END"); \
    if (IS_TO_VOID_TARGET(k)) {\
      k->type = STK_VOID;\
    }\
    else if (k->type == STK_POS) {\
      k->type = STK_VOID;\
      break;\
    }\
  }\
} while(0)

#define STACK_STOP_BT_END do {\
  OnigStackType *k = stk;\
  while (1) {\
    k--;\
    STACK_BASE_CHECK(k, "STACK_STOP_BT_END"); \
    if (IS_TO_VOID_TARGET(k)) {\
      k->type = STK_VOID;\
    }\
    else if (k->type == STK_STOP_BT) {\
      k->type = STK_VOID;\
      break;\
    }\
  }\
} while(0)

#define STACK_NULL_CHECK(isnull,id,s) do {\
  OnigStackType* k = stk;\
  while (1) {\
    k--;\
    STACK_BASE_CHECK(k, "STACK_NULL_CHECK"); \
    if (k->type == STK_NULL_CHECK_START) {\
      if (k->u.null_check.num == (id)) {\
        (isnull) = (k->u.null_check.pstr == (s));\
        break;\
      }\
    }\
  }\
} while(0)

#define STACK_NULL_CHECK_REC(isnull,id,s) do {\
  int level = 0;\
  OnigStackType* k = stk;\
  while (1) {\
    k--;\
    STACK_BASE_CHECK(k, "STACK_NULL_CHECK_REC"); \
    if (k->type == STK_NULL_CHECK_START) {\
      if (k->u.null_check.num == (id)) {\
        if (level == 0) {\
          (isnull) = (k->u.null_check.pstr == (s));\
          break;\
        }\
        else level--;\
      }\
    }\
    else if (k->type == STK_NULL_CHECK_END) {\
      level++;\
    }\
  }\
} while(0)

#define STACK_NULL_CHECK_MEMST(isnull,id,s,reg) do {\
  OnigStackType* k = stk;\
  while (1) {\
    k--;\
    STACK_BASE_CHECK(k, "STACK_NULL_CHECK_MEMST"); \
    if (k->type == STK_NULL_CHECK_START) {\
      if (k->u.null_check.num == (id)) {\
        if (k->u.null_check.pstr != (s)) {\
          (isnull) = 0;\
          break;\
        }\
        else {\
          UChar* endp;\
          (isnull) = 1;\
          while (k < stk) {\
            if (k->type == STK_MEM_START) {\
              if (k->u.mem.end == INVALID_STACK_INDEX) {\
                (isnull) = 0; break;\
              }\
              if (BIT_STATUS_AT(reg->bt_mem_end, k->u.mem.num))\
                endp = STACK_AT(k->u.mem.end)->u.mem.pstr;\
              else\
                endp = (UChar* )k->u.mem.end;\
              if (STACK_AT(k->u.mem.start)->u.mem.pstr != endp) {\
                (isnull) = 0; break;\
              }\
              else if (endp != s) {\
                (isnull) = -1; /* empty, but position changed */ \
              }\
            }\
            k++;\
          }\
          break;\
        }\
      }\
    }\
  }\
} while(0)

#define STACK_NULL_CHECK_MEMST_REC(isnull,id,s,reg) do {\
  int level = 0;\
  OnigStackType* k = stk;\
  while (1) {\
    k--;\
    STACK_BASE_CHECK(k, "STACK_NULL_CHECK_MEMST_REC"); \
    if (k->type == STK_NULL_CHECK_START) {\
      if (k->u.null_check.num == (id)) {\
        if (level == 0) {\
          if (k->u.null_check.pstr != (s)) {\
            (isnull) = 0;\
            break;\
          }\
          else {\
            UChar* endp;\
            (isnull) = 1;\
            while (k < stk) {\
              if (k->type == STK_MEM_START) {\
                if (k->u.mem.end == INVALID_STACK_INDEX) {\
                  (isnull) = 0; break;\
                }\
                if (BIT_STATUS_AT(reg->bt_mem_end, k->u.mem.num))\
                  endp = STACK_AT(k->u.mem.end)->u.mem.pstr;\
                else\
                  endp = (UChar* )k->u.mem.end;\
                if (STACK_AT(k->u.mem.start)->u.mem.pstr != endp) {\
                  (isnull) = 0; break;\
                }\
                else if (endp != s) {\
                  (isnull) = -1; /* empty, but position changed */ \
                }\
              }\
              k++;\
            }\
            break;\
          }\
        }\
        else {\
          level--;\
        }\
      }\
    }\
    else if (k->type == STK_NULL_CHECK_END) {\
      if (k->u.null_check.num == (id)) level++;\
    }\
  }\
} while(0)

#define STACK_GET_REPEAT(id, k) do {\
  int level = 0;\
  k = stk;\
  while (1) {\
    k--;\
    STACK_BASE_CHECK(k, "STACK_GET_REPEAT"); \
    if (k->type == STK_REPEAT) {\
      if (level == 0) {\
        if (k->u.repeat.num == (id)) {\
          break;\
        }\
      }\
    }\
    else if (k->type == STK_CALL_FRAME) level--;\
    else if (k->type == STK_RETURN)     level++;\
  }\
} while(0)

#define STACK_RETURN(addr)  do {\
  int level = 0;\
  OnigStackType* k = stk;\
  while (1) {\
    k--;\
    STACK_BASE_CHECK(k, "STACK_RETURN"); \
    if (k->type == STK_CALL_FRAME) {\
      if (level == 0) {\
        (addr) = k->u.call_frame.ret_addr;\
        break;\
      }\
      else level--;\
    }\
    else if (k->type == STK_RETURN)\
      level++;\
  }\
} while(0)


#define STRING_CMP(s1,s2,len) do {\
  while (len-- > 0) {\
    if (*s1++ != *s2++) goto fail;\
  }\
} while(0)

#define STRING_CMP_IC(case_fold_flag,s1,ps2,len,text_end) do {\
  if (string_cmp_ic(encode, case_fold_flag, s1, ps2, len, text_end) == 0) \
    goto fail; \
} while(0)

static int string_cmp_ic(OnigEncoding enc, int case_fold_flag,
			 UChar* s1, UChar** ps2, OnigDistance mblen, const UChar* text_end)
{
  UChar buf1[ONIGENC_MBC_CASE_FOLD_MAXLEN];
  UChar buf2[ONIGENC_MBC_CASE_FOLD_MAXLEN];
  UChar *p1, *p2, *end1, *s2;
  int len1, len2;

  s2   = *ps2;
  end1 = s1 + mblen;
  while (s1 < end1) {
    len1 = ONIGENC_MBC_CASE_FOLD(enc, case_fold_flag, &s1, text_end, buf1);
    len2 = ONIGENC_MBC_CASE_FOLD(enc, case_fold_flag, &s2, text_end, buf2);
    if (len1 != len2) return 0;
    p1 = buf1;
    p2 = buf2;
    while (len1-- > 0) {
      if (*p1 != *p2) return 0;
      p1++;
      p2++;
    }
  }

  *ps2 = s2;
  return 1;
}

#define STRING_CMP_VALUE(s1,s2,len,is_fail) do {\
  is_fail = 0;\
  while (len-- > 0) {\
    if (*s1++ != *s2++) {\
      is_fail = 1; break;\
    }\
  }\
} while(0)

#define STRING_CMP_VALUE_IC(case_fold_flag,s1,ps2,len,text_end,is_fail) do {\
  if (string_cmp_ic(encode, case_fold_flag, s1, ps2, len, text_end) == 0) \
    is_fail = 1; \
  else \
    is_fail = 0; \
} while(0)


#define IS_EMPTY_STR           (str == end)
#define ON_STR_BEGIN(s)       ((s) == str)
#define ON_STR_END(s)         ((s) == end)
#ifdef USE_MATCH_RANGE_MUST_BE_INSIDE_OF_SPECIFIED_RANGE
#define DATA_ENSURE_CHECK1     (s < right_range)
#define DATA_ENSURE_CHECK(n)   (s + (n) <= right_range)
#define DATA_ENSURE(n)         if (s + (n) > right_range) goto fail
#else
#define DATA_ENSURE_CHECK1     (s < end)
#define DATA_ENSURE_CHECK(n)   (s + (n) <= end)
#define DATA_ENSURE(n)         if (s + (n) > end) goto fail
#endif /* USE_MATCH_RANGE_MUST_BE_INSIDE_OF_SPECIFIED_RANGE */


#ifdef USE_CAPTURE_HISTORY
static int
make_capture_history_tree(OnigCaptureTreeNode* node, OnigStackType** kp,
                          OnigStackType* stk_top, UChar* str, regex_t* reg)
{
  int n, r;
  OnigCaptureTreeNode* child;
  OnigStackType* k = *kp;

  while (k < stk_top) {
    if (k->type == STK_MEM_START) {
      n = k->u.mem.num;
      if (n <= ONIG_MAX_CAPTURE_HISTORY_GROUP &&
          BIT_STATUS_AT(reg->capture_history, n) != 0) {
        child = history_node_new();
        CHECK_NULL_RETURN_MEMERR(child);
        child->group = n;
        child->beg = k->u.mem.pstr - str;
        r = history_tree_add_child(node, child);
        if (r != 0) {
          history_tree_free(child);
          return r;
        }
        *kp = (k + 1);
        r = make_capture_history_tree(child, kp, stk_top, str, reg);
        if (r != 0) return r;

        k = *kp;
        child->end = k->u.mem.pstr - str;
      }
    }
    else if (k->type == STK_MEM_END) {
      if (k->u.mem.num == node->group) {
        node->end = k->u.mem.pstr - str;
        *kp = k;
        return 0;
      }
    }
    k++;
  }

  return 1; /* 1: root node ending. */
}
#endif /* USE_CAPTURE_HISTORY */

#ifdef USE_BACKREF_WITH_LEVEL
static int mem_is_in_memp(int mem, int num, UChar* memp)
{
  int i;
  MemNumType m;

  for (i = 0; i < num; i++) {
    GET_MEMNUM_INC(m, memp);
    if (mem == (int )m) return 1;
  }
  return 0;
}

static int backref_match_at_nested_level(regex_t* reg
	 , OnigStackType* top, OnigStackType* stk_base
	 , int ignore_case, int case_fold_flag
	 , int nest, int mem_num, UChar* memp, UChar** s, const UChar* send)
{
  UChar *ss, *p, *pstart, *pend = NULL_UCHARP;
  int level;
  OnigStackType* k;

  level = 0;
  k = top;
  k--;
  while (k >= stk_base) {
    if (k->type == STK_CALL_FRAME) {
      level--;
    }
    else if (k->type == STK_RETURN) {
      level++;
    }
    else if (level == nest) {
      if (k->type == STK_MEM_START) {
	if (mem_is_in_memp(k->u.mem.num, mem_num, memp)) {
	  pstart = k->u.mem.pstr;
	  if (pend != NULL_UCHARP) {
	    if (pend - pstart > send - *s) return 0; /* or goto next_mem; */
	    p  = pstart;
	    ss = *s;

	    if (ignore_case != 0) {
	      if (string_cmp_ic(reg->enc, case_fold_flag,
				pstart, &ss, pend - pstart, send) == 0)
		return 0; /* or goto next_mem; */
	    }
	    else {
	      while (p < pend) {
		if (*p++ != *ss++) return 0; /* or goto next_mem; */
	      }
	    }

	    *s = ss;
	    return 1;
	  }
	}
      }
      else if (k->type == STK_MEM_END) {
	if (mem_is_in_memp(k->u.mem.num, mem_num, memp)) {
	  pend = k->u.mem.pstr;
	}
      }
    }
    k--;
  }

  return 0;
}
#endif /* USE_BACKREF_WITH_LEVEL */


#ifdef ONIG_DEBUG_STATISTICS

#define USE_TIMEOFDAY

#ifdef USE_TIMEOFDAY
#ifdef HAVE_SYS_TIME_H
#include <sys/time.h>
#endif
#ifdef HAVE_UNISTD_H
#include <unistd.h>
#endif
static struct timeval ts, te;
#define GETTIME(t)        gettimeofday(&(t), (struct timezone* )0)
#define TIMEDIFF(te,ts)   (((te).tv_usec - (ts).tv_usec) + \
                           (((te).tv_sec - (ts).tv_sec)*1000000))
#else /* USE_TIMEOFDAY */
#ifdef HAVE_SYS_TIMES_H
#include <sys/times.h>
#endif
static struct tms ts, te;
#define GETTIME(t)         times(&(t))
#define TIMEDIFF(te,ts)   ((te).tms_utime - (ts).tms_utime)
#endif /* USE_TIMEOFDAY */

static int OpCounter[256];
static int OpPrevCounter[256];
static unsigned long OpTime[256];
static int OpCurr = OP_FINISH;
static int OpPrevTarget = OP_FAIL;
static int MaxStackDepth = 0;

#define MOP_IN(opcode) do {\
  if (opcode == OpPrevTarget) OpPrevCounter[OpCurr]++;\
  OpCurr = opcode;\
  OpCounter[opcode]++;\
  GETTIME(ts);\
} while(0)

#define MOP_OUT do {\
  GETTIME(te);\
  OpTime[OpCurr] += TIMEDIFF(te, ts);\
} while(0)

extern void
onig_statistics_init(void)
{
  int i;
  for (i = 0; i < 256; i++) {
    OpCounter[i] = OpPrevCounter[i] = 0; OpTime[i] = 0;
  }
  MaxStackDepth = 0;
}

extern void
onig_print_statistics(FILE* f)
{
  int i;
  fprintf(f, "   count      prev        time\n");
  for (i = 0; OnigOpInfo[i].opcode >= 0; i++) {
    fprintf(f, "%8d: %8d: %10ld: %s\n",
	    OpCounter[i], OpPrevCounter[i], OpTime[i], OnigOpInfo[i].name);
  }
  fprintf(f, "\nmax stack depth: %d\n", MaxStackDepth);
}

#define STACK_INC do {\
  stk++;\
  if (stk - stk_base > MaxStackDepth) \
    MaxStackDepth = stk - stk_base;\
} while(0)

#else /* ONIG_DEBUG_STATISTICS */
#define STACK_INC     stk++

#define MOP_IN(opcode)
#define MOP_OUT
#endif /* ONIG_DEBUG_STATISTICS */



/* matching region of POSIX API */
typedef int regoff_t;

typedef struct {
  regoff_t  rm_so;
  regoff_t  rm_eo;
} posix_regmatch_t;

void onig_print_compiled_byte_code(FILE* f, UChar* bp, UChar* bpend, UChar** nextp,
                              OnigEncoding enc);

/* match data(str - end) from position (sstart). */
/* if sstart == str then set sprev to NULL. */
static OnigPosition
match_at(regex_t* reg, const UChar* str, const UChar* end,
#ifdef USE_MATCH_RANGE_MUST_BE_INSIDE_OF_SPECIFIED_RANGE
	 const UChar* right_range,
#endif
	 const UChar* sstart, UChar* sprev, OnigMatchArg* msa)
{
  static const UChar FinishCode[] = { OP_FINISH };

  int i, num_mem, pop_level;
  ptrdiff_t n, best_len;
  LengthType tlen, tlen2;
  MemNumType mem;
  RelAddrType addr;
  OnigOptionType option = reg->options;
  OnigEncoding encode = reg->enc;
  OnigCaseFoldType case_fold_flag = reg->case_fold_flag;
  UChar *s, *q, *sbegin;
  UChar *p = reg->p;
  UChar *pkeep;
  char *alloca_base;
  OnigStackType *stk_alloc, *stk_base, *stk, *stk_end;
  OnigStackType *stkp; /* used as any purpose. */
  OnigStackIndex si;
  OnigStackIndex *repeat_stk;
  OnigStackIndex *mem_start_stk, *mem_end_stk;
#ifdef USE_COMBINATION_EXPLOSION_CHECK
  int scv;
  unsigned char* state_check_buff = msa->state_check_buff;
  int num_comb_exp_check = reg->num_comb_exp_check;
#endif

#ifdef USE_SUBEXP_CALL
  /* Stack #0 is used to store the pattern itself and used for (?R), \g<0>, etc. */
  n = reg->num_repeat + (reg->num_mem + 1) * 2;

  STACK_INIT(alloca_base, n, INIT_MATCH_STACK_SIZE);
  pop_level = reg->stack_pop_level;
  num_mem = reg->num_mem;
  repeat_stk = (OnigStackIndex* )alloca_base;

  mem_start_stk = (OnigStackIndex* )(repeat_stk + reg->num_repeat);
  mem_end_stk   = mem_start_stk + (num_mem + 1);
  for (i = 0; i <= num_mem; i++) {
    mem_start_stk[i] = mem_end_stk[i] = INVALID_STACK_INDEX;
  }
#else /* USE_SUBEXP_CALL */
  /* Stack #0 not is used. */
  n = reg->num_repeat + reg->num_mem * 2;

  STACK_INIT(alloca_base, n, INIT_MATCH_STACK_SIZE);
  pop_level = reg->stack_pop_level;
  num_mem = reg->num_mem;
  repeat_stk = (OnigStackIndex* )alloca_base;

  mem_start_stk = (OnigStackIndex* )(repeat_stk + reg->num_repeat);
  mem_end_stk   = mem_start_stk + num_mem;
  mem_start_stk--; /* for index start from 1,
		      mem_start_stk[1]..mem_start_stk[num_mem] */
  mem_end_stk--;   /* for index start from 1,
		      mem_end_stk[1]..mem_end_stk[num_mem] */
  for (i = 1; i <= num_mem; i++) {
    mem_start_stk[i] = mem_end_stk[i] = INVALID_STACK_INDEX;
  }
#endif /* USE_SUBEXP_CALL */

#ifdef ONIG_DEBUG_MATCH
  fprintf(stderr, "match_at: str: %"PRIdPTR" (%p), end: %"PRIdPTR" (%p), start: %"PRIdPTR" (%p), sprev: %"PRIdPTR" (%p)\n",
	  (intptr_t)str, str, (intptr_t)end, end, (intptr_t)sstart, sstart, (intptr_t)sprev, sprev);
  fprintf(stderr, "size: %d, start offset: %d\n",
	  (int )(end - str), (int )(sstart - str));
#endif

  STACK_PUSH_ENSURED(STK_ALT, (UChar *)FinishCode);  /* bottom stack */
  best_len = ONIG_MISMATCH;
  s = (UChar* )sstart;
  pkeep = (UChar* )sstart;
  while (1) {
#ifdef ONIG_DEBUG_MATCH
    if (s) {
      UChar *q, *bp, buf[50];
      int len;
      fprintf(stderr, "%4d> \"", (int )(s - str));
      bp = buf;
      if (*p != OP_FINISH) {    /* s may not be a valid pointer if OP_FINISH. */
	for (i = 0, q = s; i < 7 && q < end; i++) {
	  len = enclen(encode, q, end);
	  while (len-- > 0) *bp++ = *q++;
	}
      }
      if (q < end) { xmemcpy(bp, "...\"", 4); bp += 4; }
      else         { xmemcpy(bp, "\"",    1); bp += 1; }
      *bp = 0;
      fputs((char* )buf, stderr);
      for (i = 0; i < 20 - (bp - buf); i++) fputc(' ', stderr);
      onig_print_compiled_byte_code(stderr, p, p + strlen((char *)p), NULL, encode);
      fprintf(stderr, "\n");
    }
#endif

    sbegin = s;
    switch (*p++) {
    case OP_END:  MOP_IN(OP_END);
      n = s - sstart;
      if (n > best_len) {
	OnigRegion* region;
#ifdef USE_FIND_LONGEST_SEARCH_ALL_OF_RANGE
	if (IS_FIND_LONGEST(option)) {
	  if (n > msa->best_len) {
	    msa->best_len = n;
	    msa->best_s   = (UChar* )sstart;
	  }
	  else
	    goto end_best_len;
        }
#endif
	best_len = n;
	region = msa->region;
	if (region) {
#ifdef USE_POSIX_API_REGION_OPTION
	  if (IS_POSIX_REGION(msa->options)) {
	    posix_regmatch_t* rmt = (posix_regmatch_t* )region;

	    rmt[0].rm_so = (regoff_t )(((pkeep > s) ? s : pkeep) - str);
	    rmt[0].rm_eo = (regoff_t )(s - str);
	    for (i = 1; i <= num_mem; i++) {
	      if (mem_end_stk[i] != INVALID_STACK_INDEX) {
		if (BIT_STATUS_AT(reg->bt_mem_start, i))
		  rmt[i].rm_so = (regoff_t )(STACK_AT(mem_start_stk[i])->u.mem.pstr - str);
		else
		  rmt[i].rm_so = (regoff_t )((UChar* )((void* )(mem_start_stk[i])) - str);

		rmt[i].rm_eo = (regoff_t )((BIT_STATUS_AT(reg->bt_mem_end, i)
				? STACK_AT(mem_end_stk[i])->u.mem.pstr
				: (UChar* )((void* )mem_end_stk[i])) - str);
	      }
	      else {
		rmt[i].rm_so = rmt[i].rm_eo = ONIG_REGION_NOTPOS;
	      }
	    }
	  }
	  else {
#endif /* USE_POSIX_API_REGION_OPTION */
	    region->beg[0] = ((pkeep > s) ? s : pkeep) - str;
	    region->end[0] = s - str;
	    for (i = 1; i <= num_mem; i++) {
	      if (mem_end_stk[i] != INVALID_STACK_INDEX) {
		if (BIT_STATUS_AT(reg->bt_mem_start, i))
		  region->beg[i] = STACK_AT(mem_start_stk[i])->u.mem.pstr - str;
		else
		  region->beg[i] = (UChar* )((void* )mem_start_stk[i]) - str;

		region->end[i] = (BIT_STATUS_AT(reg->bt_mem_end, i)
				  ? STACK_AT(mem_end_stk[i])->u.mem.pstr
				  : (UChar* )((void* )mem_end_stk[i])) - str;
	      }
	      else {
		region->beg[i] = region->end[i] = ONIG_REGION_NOTPOS;
	      }
	    }

#ifdef USE_CAPTURE_HISTORY
	    if (reg->capture_history != 0) {
              int r;
              OnigCaptureTreeNode* node;

              if (IS_NULL(region->history_root)) {
                region->history_root = node = history_node_new();
                CHECK_NULL_RETURN_MEMERR(node);
              }
              else {
                node = region->history_root;
                history_tree_clear(node);
              }

              node->group = 0;
              node->beg   = ((pkeep > s) ? s : pkeep) - str;
              node->end   = s - str;

              stkp = stk_base;
              r = make_capture_history_tree(region->history_root, &stkp,
                                            stk, (UChar* )str, reg);
              if (r < 0) {
                best_len = r; /* error code */
                goto finish;
              }
	    }
#endif /* USE_CAPTURE_HISTORY */
#ifdef USE_POSIX_API_REGION_OPTION
	  } /* else IS_POSIX_REGION() */
#endif
	} /* if (region) */
      } /* n > best_len */

#ifdef USE_FIND_LONGEST_SEARCH_ALL_OF_RANGE
    end_best_len:
#endif
      MOP_OUT;

      if (IS_FIND_CONDITION(option)) {
	if (IS_FIND_NOT_EMPTY(option) && s == sstart) {
	  best_len = ONIG_MISMATCH;
	  goto fail; /* for retry */
	}
	if (IS_FIND_LONGEST(option) && DATA_ENSURE_CHECK1) {
	  goto fail; /* for retry */
	}
      }

      /* default behavior: return first-matching result. */
      goto finish;
      break;

    case OP_EXACT1:  MOP_IN(OP_EXACT1);
#if 0
      DATA_ENSURE(1);
      if (*p != *s) goto fail;
      p++; s++;
#endif
      if (*p != *s++) goto fail;
      DATA_ENSURE(0);
      p++;
      MOP_OUT;
      break;

    case OP_EXACT1_IC:  MOP_IN(OP_EXACT1_IC);
      {
	int len;
	UChar *q, lowbuf[ONIGENC_MBC_CASE_FOLD_MAXLEN];

	DATA_ENSURE(1);
	len = ONIGENC_MBC_CASE_FOLD(encode,
		    /* DISABLE_CASE_FOLD_MULTI_CHAR(case_fold_flag), */
		    case_fold_flag,
		    &s, end, lowbuf);
	DATA_ENSURE(0);
	q = lowbuf;
	while (len-- > 0) {
	  if (*p != *q) {
            goto fail;
          }
	  p++; q++;
	}
      }
      MOP_OUT;
      break;

    case OP_EXACT2:  MOP_IN(OP_EXACT2);
      DATA_ENSURE(2);
      if (*p != *s) goto fail;
      p++; s++;
      if (*p != *s) goto fail;
      sprev = s;
      p++; s++;
      MOP_OUT;
      continue;
      break;

    case OP_EXACT3:  MOP_IN(OP_EXACT3);
      DATA_ENSURE(3);
      if (*p != *s) goto fail;
      p++; s++;
      if (*p != *s) goto fail;
      p++; s++;
      if (*p != *s) goto fail;
      sprev = s;
      p++; s++;
      MOP_OUT;
      continue;
      break;

    case OP_EXACT4:  MOP_IN(OP_EXACT4);
      DATA_ENSURE(4);
      if (*p != *s) goto fail;
      p++; s++;
      if (*p != *s) goto fail;
      p++; s++;
      if (*p != *s) goto fail;
      p++; s++;
      if (*p != *s) goto fail;
      sprev = s;
      p++; s++;
      MOP_OUT;
      continue;
      break;

    case OP_EXACT5:  MOP_IN(OP_EXACT5);
      DATA_ENSURE(5);
      if (*p != *s) goto fail;
      p++; s++;
      if (*p != *s) goto fail;
      p++; s++;
      if (*p != *s) goto fail;
      p++; s++;
      if (*p != *s) goto fail;
      p++; s++;
      if (*p != *s) goto fail;
      sprev = s;
      p++; s++;
      MOP_OUT;
      continue;
      break;

    case OP_EXACTN:  MOP_IN(OP_EXACTN);
      GET_LENGTH_INC(tlen, p);
      DATA_ENSURE(tlen);
      while (tlen-- > 0) {
	if (*p++ != *s++) goto fail;
      }
      sprev = s - 1;
      MOP_OUT;
      continue;
      break;

    case OP_EXACTN_IC:  MOP_IN(OP_EXACTN_IC);
      {
	int len;
	UChar *q, *endp, lowbuf[ONIGENC_MBC_CASE_FOLD_MAXLEN];

	GET_LENGTH_INC(tlen, p);
	endp = p + tlen;

	while (p < endp) {
	  sprev = s;
	  DATA_ENSURE(1);
	  len = ONIGENC_MBC_CASE_FOLD(encode,
		      /* DISABLE_CASE_FOLD_MULTI_CHAR(case_fold_flag), */
		      case_fold_flag,
		      &s, end, lowbuf);
	  DATA_ENSURE(0);
	  q = lowbuf;
	  while (len-- > 0) {
	    if (*p != *q) goto fail;
	    p++; q++;
	  }
	}
      }

      MOP_OUT;
      continue;
      break;

    case OP_EXACTMB2N1:  MOP_IN(OP_EXACTMB2N1);
      DATA_ENSURE(2);
      if (*p != *s) goto fail;
      p++; s++;
      if (*p != *s) goto fail;
      p++; s++;
      MOP_OUT;
      break;

    case OP_EXACTMB2N2:  MOP_IN(OP_EXACTMB2N2);
      DATA_ENSURE(4);
      if (*p != *s) goto fail;
      p++; s++;
      if (*p != *s) goto fail;
      p++; s++;
      sprev = s;
      if (*p != *s) goto fail;
      p++; s++;
      if (*p != *s) goto fail;
      p++; s++;
      MOP_OUT;
      continue;
      break;

    case OP_EXACTMB2N3:  MOP_IN(OP_EXACTMB2N3);
      DATA_ENSURE(6);
      if (*p != *s) goto fail;
      p++; s++;
      if (*p != *s) goto fail;
      p++; s++;
      if (*p != *s) goto fail;
      p++; s++;
      if (*p != *s) goto fail;
      p++; s++;
      sprev = s;
      if (*p != *s) goto fail;
      p++; s++;
      if (*p != *s) goto fail;
      p++; s++;
      MOP_OUT;
      continue;
      break;

    case OP_EXACTMB2N:  MOP_IN(OP_EXACTMB2N);
      GET_LENGTH_INC(tlen, p);
      DATA_ENSURE(tlen * 2);
      while (tlen-- > 0) {
	if (*p != *s) goto fail;
	p++; s++;
	if (*p != *s) goto fail;
	p++; s++;
      }
      sprev = s - 2;
      MOP_OUT;
      continue;
      break;

    case OP_EXACTMB3N:  MOP_IN(OP_EXACTMB3N);
      GET_LENGTH_INC(tlen, p);
      DATA_ENSURE(tlen * 3);
      while (tlen-- > 0) {
	if (*p != *s) goto fail;
	p++; s++;
	if (*p != *s) goto fail;
	p++; s++;
	if (*p != *s) goto fail;
	p++; s++;
      }
      sprev = s - 3;
      MOP_OUT;
      continue;
      break;

    case OP_EXACTMBN:  MOP_IN(OP_EXACTMBN);
      GET_LENGTH_INC(tlen,  p);  /* mb-len */
      GET_LENGTH_INC(tlen2, p);  /* string len */
      tlen2 *= tlen;
      DATA_ENSURE(tlen2);
      while (tlen2-- > 0) {
	if (*p != *s) goto fail;
	p++; s++;
      }
      sprev = s - tlen;
      MOP_OUT;
      continue;
      break;

    case OP_CCLASS:  MOP_IN(OP_CCLASS);
      DATA_ENSURE(1);
      if (BITSET_AT(((BitSetRef )p), *s) == 0) goto fail;
      p += SIZE_BITSET;
      s += enclen(encode, s, end);   /* OP_CCLASS can match mb-code. \D, \S */
      MOP_OUT;
      break;

    case OP_CCLASS_MB:  MOP_IN(OP_CCLASS_MB);
      if (! ONIGENC_IS_MBC_HEAD(encode, s, end)) goto fail;

    cclass_mb:
      GET_LENGTH_INC(tlen, p);
      {
	OnigCodePoint code;
	UChar *ss;
	int mb_len;

	DATA_ENSURE(1);
	mb_len = enclen(encode, s, end);
	DATA_ENSURE(mb_len);
	ss = s;
	s += mb_len;
	code = ONIGENC_MBC_TO_CODE(encode, ss, s);

#ifdef PLATFORM_UNALIGNED_WORD_ACCESS
	if (! onig_is_in_code_range(p, code)) goto fail;
#else
	q = p;
	ALIGNMENT_RIGHT(q);
	if (! onig_is_in_code_range(q, code)) goto fail;
#endif
      }
      p += tlen;
      MOP_OUT;
      break;

    case OP_CCLASS_MIX:  MOP_IN(OP_CCLASS_MIX);
      DATA_ENSURE(1);
      if (ONIGENC_IS_MBC_HEAD(encode, s, end)) {
	p += SIZE_BITSET;
	goto cclass_mb;
      }
      else {
	if (BITSET_AT(((BitSetRef )p), *s) == 0)
	  goto fail;

	p += SIZE_BITSET;
	GET_LENGTH_INC(tlen, p);
	p += tlen;
	s++;
      }
      MOP_OUT;
      break;

    case OP_CCLASS_NOT:  MOP_IN(OP_CCLASS_NOT);
      DATA_ENSURE(1);
      if (BITSET_AT(((BitSetRef )p), *s) != 0) goto fail;
      p += SIZE_BITSET;
      s += enclen(encode, s, end);
      MOP_OUT;
      break;

    case OP_CCLASS_MB_NOT:  MOP_IN(OP_CCLASS_MB_NOT);
      DATA_ENSURE(1);
      if (! ONIGENC_IS_MBC_HEAD(encode, s, end)) {
	s++;
	GET_LENGTH_INC(tlen, p);
	p += tlen;
	goto cc_mb_not_success;
      }

    cclass_mb_not:
      GET_LENGTH_INC(tlen, p);
      {
	OnigCodePoint code;
	UChar *ss;
	int mb_len = enclen(encode, s, end);

	if (! DATA_ENSURE_CHECK(mb_len)) {
          DATA_ENSURE(1);
	  s = (UChar* )end;
	  p += tlen;
	  goto cc_mb_not_success;
	}

	ss = s;
	s += mb_len;
	code = ONIGENC_MBC_TO_CODE(encode, ss, s);

#ifdef PLATFORM_UNALIGNED_WORD_ACCESS
	if (onig_is_in_code_range(p, code)) goto fail;
#else
	q = p;
	ALIGNMENT_RIGHT(q);
	if (onig_is_in_code_range(q, code)) goto fail;
#endif
      }
      p += tlen;

    cc_mb_not_success:
      MOP_OUT;
      break;

    case OP_CCLASS_MIX_NOT:  MOP_IN(OP_CCLASS_MIX_NOT);
      DATA_ENSURE(1);
      if (ONIGENC_IS_MBC_HEAD(encode, s, end)) {
	p += SIZE_BITSET;
	goto cclass_mb_not;
      }
      else {
	if (BITSET_AT(((BitSetRef )p), *s) != 0)
	  goto fail;

	p += SIZE_BITSET;
	GET_LENGTH_INC(tlen, p);
	p += tlen;
	s++;
      }
      MOP_OUT;
      break;

    case OP_CCLASS_NODE:  MOP_IN(OP_CCLASS_NODE);
      {
	OnigCodePoint code;
        void *node;
        int mb_len;
        UChar *ss;

        DATA_ENSURE(1);
        GET_POINTER_INC(node, p);
	mb_len = enclen(encode, s, end);
	ss = s;
	s += mb_len;
	DATA_ENSURE(0);
	code = ONIGENC_MBC_TO_CODE(encode, ss, s);
	if (onig_is_code_in_cc_len(mb_len, code, node) == 0) goto fail;
      }
      MOP_OUT;
      break;

    case OP_ANYCHAR:  MOP_IN(OP_ANYCHAR);
      DATA_ENSURE(1);
      n = enclen(encode, s, end);
      DATA_ENSURE(n);
      if (ONIGENC_IS_MBC_NEWLINE_EX(encode, s, str, end, option, 0)) goto fail;
      s += n;
      MOP_OUT;
      break;

    case OP_ANYCHAR_ML:  MOP_IN(OP_ANYCHAR_ML);
      DATA_ENSURE(1);
      n = enclen(encode, s, end);
      DATA_ENSURE(n);
      s += n;
      MOP_OUT;
      break;

    case OP_ANYCHAR_STAR:  MOP_IN(OP_ANYCHAR_STAR);
      while (DATA_ENSURE_CHECK1) {
	STACK_PUSH_ALT(p, s, sprev, pkeep);
	n = enclen(encode, s, end);
        DATA_ENSURE(n);
        if (ONIGENC_IS_MBC_NEWLINE_EX(encode, s, str, end, option, 0))  goto fail;
        sprev = s;
        s += n;
      }
      MOP_OUT;
      break;

    case OP_ANYCHAR_ML_STAR:  MOP_IN(OP_ANYCHAR_ML_STAR);
      while (DATA_ENSURE_CHECK1) {
	STACK_PUSH_ALT(p, s, sprev, pkeep);
	n = enclen(encode, s, end);
	if (n > 1) {
	  DATA_ENSURE(n);
	  sprev = s;
	  s += n;
	}
	else {
	  sprev = s;
	  s++;
	}
      }
      MOP_OUT;
      break;

    case OP_ANYCHAR_STAR_PEEK_NEXT:  MOP_IN(OP_ANYCHAR_STAR_PEEK_NEXT);
      while (DATA_ENSURE_CHECK1) {
	if (*p == *s) {
	  STACK_PUSH_ALT(p + 1, s, sprev, pkeep);
	}
	n = enclen(encode, s, end);
        DATA_ENSURE(n);
        if (ONIGENC_IS_MBC_NEWLINE_EX(encode, s, str, end, option, 0))  goto fail;
        sprev = s;
        s += n;
      }
      p++;
      MOP_OUT;
      break;

    case OP_ANYCHAR_ML_STAR_PEEK_NEXT:MOP_IN(OP_ANYCHAR_ML_STAR_PEEK_NEXT);
      while (DATA_ENSURE_CHECK1) {
	if (*p == *s) {
	  STACK_PUSH_ALT(p + 1, s, sprev, pkeep);
	}
	n = enclen(encode, s, end);
	if (n > 1) {
	  DATA_ENSURE(n);
	  sprev = s;
	  s += n;
	}
	else {
	  sprev = s;
	  s++;
	}
      }
      p++;
      MOP_OUT;
      break;

#ifdef USE_COMBINATION_EXPLOSION_CHECK
    case OP_STATE_CHECK_ANYCHAR_STAR:  MOP_IN(OP_STATE_CHECK_ANYCHAR_STAR);
      GET_STATE_CHECK_NUM_INC(mem, p);
      while (DATA_ENSURE_CHECK1) {
	STATE_CHECK_VAL(scv, mem);
	if (scv) goto fail;

	STACK_PUSH_ALT_WITH_STATE_CHECK(p, s, sprev, mem, pkeep);
	n = enclen(encode, s, end);
        DATA_ENSURE(n);
        if (ONIGENC_IS_MBC_NEWLINE_EX(encode, s, str, end, option, 0))  goto fail;
        sprev = s;
        s += n;
      }
      MOP_OUT;
      break;

    case OP_STATE_CHECK_ANYCHAR_ML_STAR:
      MOP_IN(OP_STATE_CHECK_ANYCHAR_ML_STAR);

      GET_STATE_CHECK_NUM_INC(mem, p);
      while (DATA_ENSURE_CHECK1) {
	STATE_CHECK_VAL(scv, mem);
	if (scv) goto fail;

	STACK_PUSH_ALT_WITH_STATE_CHECK(p, s, sprev, mem, pkeep);
	n = enclen(encode, s, end);
	if (n > 1) {
	  DATA_ENSURE(n);
	  sprev = s;
	  s += n;
	}
	else {
	  sprev = s;
	  s++;
	}
      }
      MOP_OUT;
      break;
#endif /* USE_COMBINATION_EXPLOSION_CHECK */

    case OP_WORD:  MOP_IN(OP_WORD);
      DATA_ENSURE(1);
      if (! ONIGENC_IS_MBC_WORD(encode, s, end))
	goto fail;

      s += enclen(encode, s, end);
      MOP_OUT;
      break;

    case OP_ASCII_WORD:  MOP_IN(OP_ASCII_WORD);
      DATA_ENSURE(1);
      if (! ONIGENC_IS_MBC_ASCII_WORD(encode, s, end))
	goto fail;

      s += enclen(encode, s, end);
      MOP_OUT;
      break;

    case OP_NOT_WORD:  MOP_IN(OP_NOT_WORD);
      DATA_ENSURE(1);
      if (ONIGENC_IS_MBC_WORD(encode, s, end))
	goto fail;

      s += enclen(encode, s, end);
      MOP_OUT;
      break;

    case OP_NOT_ASCII_WORD:  MOP_IN(OP_NOT_ASCII_WORD);
      DATA_ENSURE(1);
      if (ONIGENC_IS_MBC_ASCII_WORD(encode, s, end))
	goto fail;

      s += enclen(encode, s, end);
      MOP_OUT;
      break;

    case OP_WORD_BOUND:  MOP_IN(OP_WORD_BOUND);
      if (ON_STR_BEGIN(s)) {
	DATA_ENSURE(1);
	if (! ONIGENC_IS_MBC_WORD(encode, s, end))
	  goto fail;
      }
      else if (ON_STR_END(s)) {
	if (! ONIGENC_IS_MBC_WORD(encode, sprev, end))
	  goto fail;
      }
      else {
	if (ONIGENC_IS_MBC_WORD(encode, s, end)
	    == ONIGENC_IS_MBC_WORD(encode, sprev, end))
	  goto fail;
      }
      MOP_OUT;
      continue;
      break;

    case OP_ASCII_WORD_BOUND:  MOP_IN(OP_ASCII_WORD_BOUND);
      if (ON_STR_BEGIN(s)) {
	DATA_ENSURE(1);
	if (! ONIGENC_IS_MBC_ASCII_WORD(encode, s, end))
	  goto fail;
      }
      else if (ON_STR_END(s)) {
	if (! ONIGENC_IS_MBC_ASCII_WORD(encode, sprev, end))
	  goto fail;
      }
      else {
	if (ONIGENC_IS_MBC_ASCII_WORD(encode, s, end)
	    == ONIGENC_IS_MBC_ASCII_WORD(encode, sprev, end))
	  goto fail;
      }
      MOP_OUT;
      continue;
      break;

    case OP_NOT_WORD_BOUND:  MOP_IN(OP_NOT_WORD_BOUND);
      if (ON_STR_BEGIN(s)) {
	if (DATA_ENSURE_CHECK1 && ONIGENC_IS_MBC_WORD(encode, s, end))
	  goto fail;
      }
      else if (ON_STR_END(s)) {
	if (ONIGENC_IS_MBC_WORD(encode, sprev, end))
	  goto fail;
      }
      else {
	if (ONIGENC_IS_MBC_WORD(encode, s, end)
	    != ONIGENC_IS_MBC_WORD(encode, sprev, end))
	  goto fail;
      }
      MOP_OUT;
      continue;
      break;

    case OP_NOT_ASCII_WORD_BOUND:  MOP_IN(OP_NOT_ASCII_WORD_BOUND);
      if (ON_STR_BEGIN(s)) {
	if (DATA_ENSURE_CHECK1 && ONIGENC_IS_MBC_ASCII_WORD(encode, s, end))
	  goto fail;
      }
      else if (ON_STR_END(s)) {
	if (ONIGENC_IS_MBC_ASCII_WORD(encode, sprev, end))
	  goto fail;
      }
      else {
	if (ONIGENC_IS_MBC_ASCII_WORD(encode, s, end)
	    != ONIGENC_IS_MBC_ASCII_WORD(encode, sprev, end))
	  goto fail;
      }
      MOP_OUT;
      continue;
      break;

#ifdef USE_WORD_BEGIN_END
    case OP_WORD_BEGIN:  MOP_IN(OP_WORD_BEGIN);
      if (DATA_ENSURE_CHECK1 && ONIGENC_IS_MBC_WORD(encode, s, end)) {
	if (ON_STR_BEGIN(s) || !ONIGENC_IS_MBC_WORD(encode, sprev, end)) {
	  MOP_OUT;
	  continue;
	}
      }
      goto fail;
      break;

    case OP_ASCII_WORD_BEGIN:  MOP_IN(OP_ASCII_WORD_BEGIN);
      if (DATA_ENSURE_CHECK1 && ONIGENC_IS_MBC_ASCII_WORD(encode, s, end)) {
	if (ON_STR_BEGIN(s) || !ONIGENC_IS_MBC_ASCII_WORD(encode, sprev, end)) {
	  MOP_OUT;
	  continue;
	}
      }
      goto fail;
      break;

    case OP_WORD_END:  MOP_IN(OP_WORD_END);
      if (!ON_STR_BEGIN(s) && ONIGENC_IS_MBC_WORD(encode, sprev, end)) {
	if (ON_STR_END(s) || !ONIGENC_IS_MBC_WORD(encode, s, end)) {
	  MOP_OUT;
	  continue;
	}
      }
      goto fail;
      break;

    case OP_ASCII_WORD_END:  MOP_IN(OP_ASCII_WORD_END);
      if (!ON_STR_BEGIN(s) && ONIGENC_IS_MBC_ASCII_WORD(encode, sprev, end)) {
	if (ON_STR_END(s) || !ONIGENC_IS_MBC_ASCII_WORD(encode, s, end)) {
	  MOP_OUT;
	  continue;
	}
      }
      goto fail;
      break;
#endif

    case OP_BEGIN_BUF:  MOP_IN(OP_BEGIN_BUF);
      if (! ON_STR_BEGIN(s)) goto fail;

      MOP_OUT;
      continue;
      break;

    case OP_END_BUF:  MOP_IN(OP_END_BUF);
      if (! ON_STR_END(s)) goto fail;

      MOP_OUT;
      continue;
      break;

    case OP_BEGIN_LINE:  MOP_IN(OP_BEGIN_LINE);
    op_begin_line:
      if (ON_STR_BEGIN(s)) {
	if (IS_NOTBOL(msa->options)) goto fail;
	MOP_OUT;
	continue;
      }
      else if (ONIGENC_IS_MBC_NEWLINE(encode, sprev, end)
#ifdef USE_CRNL_AS_LINE_TERMINATOR
		&& !(IS_NEWLINE_CRLF(option)
		     && ONIGENC_IS_MBC_CRNL(encode, sprev, end))
#endif
		&& !ON_STR_END(s)) {
	MOP_OUT;
	continue;
      }
      goto fail;
      break;

    case OP_END_LINE:  MOP_IN(OP_END_LINE);
      if (ON_STR_END(s)) {
#ifndef USE_NEWLINE_AT_END_OF_STRING_HAS_EMPTY_LINE
	if (IS_EMPTY_STR || !ONIGENC_IS_MBC_NEWLINE_EX(encode, sprev, str, end, option, 1)) {
#endif
	  if (IS_NOTEOL(msa->options)) goto fail;
	  MOP_OUT;
	  continue;
#ifndef USE_NEWLINE_AT_END_OF_STRING_HAS_EMPTY_LINE
	}
#endif
      }
      else if (ONIGENC_IS_MBC_NEWLINE_EX(encode, s, str, end, option, 1)) {
	MOP_OUT;
	continue;
      }
      goto fail;
      break;

    case OP_SEMI_END_BUF:  MOP_IN(OP_SEMI_END_BUF);
      if (ON_STR_END(s)) {
#ifndef USE_NEWLINE_AT_END_OF_STRING_HAS_EMPTY_LINE
	if (IS_EMPTY_STR || !ONIGENC_IS_MBC_NEWLINE_EX(encode, sprev, str, end, option, 1)) {
#endif
	  if (IS_NOTEOL(msa->options)) goto fail;
	  MOP_OUT;
	  continue;
#ifndef USE_NEWLINE_AT_END_OF_STRING_HAS_EMPTY_LINE
	}
#endif
      }
      else if (ONIGENC_IS_MBC_NEWLINE_EX(encode, s, str, end, option, 1)) {
	UChar* ss = s + enclen(encode, s, end);
	if (ON_STR_END(ss)) {
	  MOP_OUT;
	  continue;
	}
#ifdef USE_CRNL_AS_LINE_TERMINATOR
<<<<<<< HEAD
	else if (ss < end) {
	  ss += enclen(encode, ss, end);
=======
	else if (IS_NEWLINE_CRLF(option)
	    && ONIGENC_IS_MBC_CRNL(encode, s, end)) {
	  ss += enclen(encode, ss);
>>>>>>> 92aab097
	  if (ON_STR_END(ss)) {
	    MOP_OUT;
	    continue;
	  }
	}
#endif
      }
      goto fail;
      break;

    case OP_BEGIN_POSITION:  MOP_IN(OP_BEGIN_POSITION);
      if (s != msa->gpos)
	goto fail;

      MOP_OUT;
      continue;
      break;

    case OP_BEGIN_POS_OR_LINE:  MOP_IN(OP_BEGIN_POS_OR_LINE);
      if (s != msa->gpos)
	goto op_begin_line;

      MOP_OUT;
      continue;
      break;

    case OP_MEMORY_START_PUSH:  MOP_IN(OP_MEMORY_START_PUSH);
      GET_MEMNUM_INC(mem, p);
      STACK_PUSH_MEM_START(mem, s);
      MOP_OUT;
      continue;
      break;

    case OP_MEMORY_START:  MOP_IN(OP_MEMORY_START);
      GET_MEMNUM_INC(mem, p);
      mem_start_stk[mem] = (OnigStackIndex )((void* )s);
      MOP_OUT;
      continue;
      break;

    case OP_MEMORY_END_PUSH:  MOP_IN(OP_MEMORY_END_PUSH);
      GET_MEMNUM_INC(mem, p);
      STACK_PUSH_MEM_END(mem, s);
      MOP_OUT;
      continue;
      break;

    case OP_MEMORY_END:  MOP_IN(OP_MEMORY_END);
      GET_MEMNUM_INC(mem, p);
      mem_end_stk[mem] = (OnigStackIndex )((void* )s);
      MOP_OUT;
      continue;
      break;

    case OP_KEEP:  MOP_IN(OP_KEEP);
      pkeep = s;
      MOP_OUT;
      continue;
      break;

#ifdef USE_SUBEXP_CALL
    case OP_MEMORY_END_PUSH_REC:  MOP_IN(OP_MEMORY_END_PUSH_REC);
      GET_MEMNUM_INC(mem, p);
      STACK_GET_MEM_START(mem, stkp); /* should be before push mem-end. */
      STACK_PUSH_MEM_END(mem, s);
      mem_start_stk[mem] = GET_STACK_INDEX(stkp);
      MOP_OUT;
      continue;
      break;

    case OP_MEMORY_END_REC:  MOP_IN(OP_MEMORY_END_REC);
      GET_MEMNUM_INC(mem, p);
      mem_end_stk[mem] = (OnigStackIndex )((void* )s);
      STACK_GET_MEM_START(mem, stkp);

      if (BIT_STATUS_AT(reg->bt_mem_start, mem))
	mem_start_stk[mem] = GET_STACK_INDEX(stkp);
      else
	mem_start_stk[mem] = (OnigStackIndex )((void* )stkp->u.mem.pstr);

      STACK_PUSH_MEM_END_MARK(mem);
      MOP_OUT;
      continue;
      break;
#endif

    case OP_BACKREF1:  MOP_IN(OP_BACKREF1);
      mem = 1;
      goto backref;
      break;

    case OP_BACKREF2:  MOP_IN(OP_BACKREF2);
      mem = 2;
      goto backref;
      break;

    case OP_BACKREFN:  MOP_IN(OP_BACKREFN);
      GET_MEMNUM_INC(mem, p);
    backref:
      {
	int len;
	UChar *pstart, *pend;

	/* if you want to remove following line,
	   you should check in parse and compile time. */
	if (mem > num_mem) goto fail;
	if (mem_end_stk[mem]   == INVALID_STACK_INDEX) goto fail;
	if (mem_start_stk[mem] == INVALID_STACK_INDEX) goto fail;

	if (BIT_STATUS_AT(reg->bt_mem_start, mem))
	  pstart = STACK_AT(mem_start_stk[mem])->u.mem.pstr;
	else
	  pstart = (UChar* )((void* )mem_start_stk[mem]);

	pend = (BIT_STATUS_AT(reg->bt_mem_end, mem)
		? STACK_AT(mem_end_stk[mem])->u.mem.pstr
		: (UChar* )((void* )mem_end_stk[mem]));
	n = pend - pstart;
	DATA_ENSURE(n);
	sprev = s;
	STRING_CMP(pstart, s, n);
	while (sprev + (len = enclen(encode, sprev, end)) < s)
	  sprev += len;

	MOP_OUT;
	continue;
      }
      break;

    case OP_BACKREFN_IC:  MOP_IN(OP_BACKREFN_IC);
      GET_MEMNUM_INC(mem, p);
      {
	int len;
	UChar *pstart, *pend;

	/* if you want to remove following line,
	   you should check in parse and compile time. */
	if (mem > num_mem) goto fail;
	if (mem_end_stk[mem]   == INVALID_STACK_INDEX) goto fail;
	if (mem_start_stk[mem] == INVALID_STACK_INDEX) goto fail;

	if (BIT_STATUS_AT(reg->bt_mem_start, mem))
	  pstart = STACK_AT(mem_start_stk[mem])->u.mem.pstr;
	else
	  pstart = (UChar* )((void* )mem_start_stk[mem]);

	pend = (BIT_STATUS_AT(reg->bt_mem_end, mem)
		? STACK_AT(mem_end_stk[mem])->u.mem.pstr
		: (UChar* )((void* )mem_end_stk[mem]));
	n = pend - pstart;
	DATA_ENSURE(n);
	sprev = s;
	STRING_CMP_IC(case_fold_flag, pstart, &s, (int)n, end);
	while (sprev + (len = enclen(encode, sprev, end)) < s)
	  sprev += len;

	MOP_OUT;
	continue;
      }
      break;

    case OP_BACKREF_MULTI:  MOP_IN(OP_BACKREF_MULTI);
      {
	int len, is_fail;
	UChar *pstart, *pend, *swork;

	GET_LENGTH_INC(tlen, p);
	for (i = 0; i < tlen; i++) {
	  GET_MEMNUM_INC(mem, p);

	  if (mem_end_stk[mem]   == INVALID_STACK_INDEX) continue;
	  if (mem_start_stk[mem] == INVALID_STACK_INDEX) continue;

	  if (BIT_STATUS_AT(reg->bt_mem_start, mem))
	    pstart = STACK_AT(mem_start_stk[mem])->u.mem.pstr;
	  else
	    pstart = (UChar* )((void* )mem_start_stk[mem]);

	  pend = (BIT_STATUS_AT(reg->bt_mem_end, mem)
		  ? STACK_AT(mem_end_stk[mem])->u.mem.pstr
		  : (UChar* )((void* )mem_end_stk[mem]));
	  n = pend - pstart;
	  DATA_ENSURE(n);
	  sprev = s;
	  swork = s;
	  STRING_CMP_VALUE(pstart, swork, n, is_fail);
	  if (is_fail) continue;
	  s = swork;
	  while (sprev + (len = enclen(encode, sprev, end)) < s)
	    sprev += len;

	  p += (SIZE_MEMNUM * (tlen - i - 1));
	  break; /* success */
	}
	if (i == tlen) goto fail;
	MOP_OUT;
	continue;
      }
      break;

    case OP_BACKREF_MULTI_IC:  MOP_IN(OP_BACKREF_MULTI_IC);
      {
	int len, is_fail;
	UChar *pstart, *pend, *swork;

	GET_LENGTH_INC(tlen, p);
	for (i = 0; i < tlen; i++) {
	  GET_MEMNUM_INC(mem, p);

	  if (mem_end_stk[mem]   == INVALID_STACK_INDEX) continue;
	  if (mem_start_stk[mem] == INVALID_STACK_INDEX) continue;

	  if (BIT_STATUS_AT(reg->bt_mem_start, mem))
	    pstart = STACK_AT(mem_start_stk[mem])->u.mem.pstr;
	  else
	    pstart = (UChar* )((void* )mem_start_stk[mem]);

	  pend = (BIT_STATUS_AT(reg->bt_mem_end, mem)
		  ? STACK_AT(mem_end_stk[mem])->u.mem.pstr
		  : (UChar* )((void* )mem_end_stk[mem]));
	  n = pend - pstart;
	  DATA_ENSURE(n);
	  sprev = s;
	  swork = s;
	  STRING_CMP_VALUE_IC(case_fold_flag, pstart, &swork, n, end, is_fail);
	  if (is_fail) continue;
	  s = swork;
	  while (sprev + (len = enclen(encode, sprev, end)) < s)
	    sprev += len;

	  p += (SIZE_MEMNUM * (tlen - i - 1));
	  break; /* success */
	}
	if (i == tlen) goto fail;
	MOP_OUT;
	continue;
      }
      break;

#ifdef USE_BACKREF_WITH_LEVEL
    case OP_BACKREF_WITH_LEVEL:
      {
	int len;
	OnigOptionType ic;
	LengthType level;

	GET_OPTION_INC(ic,    p);
	GET_LENGTH_INC(level, p);
	GET_LENGTH_INC(tlen,  p);

	sprev = s;
	if (backref_match_at_nested_level(reg, stk, stk_base, ic
		  , case_fold_flag, (int )level, (int )tlen, p, &s, end)) {
	  while (sprev + (len = enclen(encode, sprev, end)) < s)
	    sprev += len;

	  p += (SIZE_MEMNUM * tlen);
	}
	else
	  goto fail;

	MOP_OUT;
	continue;
      }

      break;
#endif

#if 0   /* no need: IS_DYNAMIC_OPTION() == 0 */
    case OP_SET_OPTION_PUSH:  MOP_IN(OP_SET_OPTION_PUSH);
      GET_OPTION_INC(option, p);
      STACK_PUSH_ALT(p, s, sprev, pkeep);
      p += SIZE_OP_SET_OPTION + SIZE_OP_FAIL;
      MOP_OUT;
      continue;
      break;

    case OP_SET_OPTION:  MOP_IN(OP_SET_OPTION);
      GET_OPTION_INC(option, p);
      MOP_OUT;
      continue;
      break;
#endif

    case OP_NULL_CHECK_START:  MOP_IN(OP_NULL_CHECK_START);
      GET_MEMNUM_INC(mem, p);    /* mem: null check id */
      STACK_PUSH_NULL_CHECK_START(mem, s);
      MOP_OUT;
      continue;
      break;

    case OP_NULL_CHECK_END:  MOP_IN(OP_NULL_CHECK_END);
      {
	int isnull;

	GET_MEMNUM_INC(mem, p); /* mem: null check id */
	STACK_NULL_CHECK(isnull, mem, s);
	if (isnull) {
#ifdef ONIG_DEBUG_MATCH
	  fprintf(stderr, "NULL_CHECK_END: skip  id:%d, s:%"PRIdPTR" (%p)\n",
		  (int )mem, (intptr_t )s, s);
#endif
	null_check_found:
	  /* empty loop founded, skip next instruction */
	  switch (*p++) {
	  case OP_JUMP:
	  case OP_PUSH:
	    p += SIZE_RELADDR;
	    break;
	  case OP_REPEAT_INC:
	  case OP_REPEAT_INC_NG:
	  case OP_REPEAT_INC_SG:
	  case OP_REPEAT_INC_NG_SG:
	    p += SIZE_MEMNUM;
	    break;
	  default:
	    goto unexpected_bytecode_error;
	    break;
	  }
	}
      }
      MOP_OUT;
      continue;
      break;

#ifdef USE_MONOMANIAC_CHECK_CAPTURES_IN_ENDLESS_REPEAT
    case OP_NULL_CHECK_END_MEMST:  MOP_IN(OP_NULL_CHECK_END_MEMST);
      {
	int isnull;

	GET_MEMNUM_INC(mem, p); /* mem: null check id */
	STACK_NULL_CHECK_MEMST(isnull, mem, s, reg);
	if (isnull) {
#ifdef ONIG_DEBUG_MATCH
	  fprintf(stderr, "NULL_CHECK_END_MEMST: skip  id:%d, s:%"PRIdPTR" (%p)\n",
		  (int )mem, (intptr_t )s, s);
#endif
	  if (isnull == -1) goto fail;
	  goto null_check_found;
	}
      }
      MOP_OUT;
      continue;
      break;
#endif

#ifdef USE_SUBEXP_CALL
    case OP_NULL_CHECK_END_MEMST_PUSH:
      MOP_IN(OP_NULL_CHECK_END_MEMST_PUSH);
      {
	int isnull;

	GET_MEMNUM_INC(mem, p); /* mem: null check id */
#ifdef USE_MONOMANIAC_CHECK_CAPTURES_IN_ENDLESS_REPEAT
	STACK_NULL_CHECK_MEMST_REC(isnull, mem, s, reg);
#else
	STACK_NULL_CHECK_REC(isnull, mem, s);
#endif
	if (isnull) {
#ifdef ONIG_DEBUG_MATCH
	  fprintf(stderr, "NULL_CHECK_END_MEMST_PUSH: skip  id:%d, s:%"PRIdPTR" (%p)\n",
		  (int )mem, (intptr_t )s, s);
#endif
	  if (isnull == -1) goto fail;
	  goto null_check_found;
	}
	else {
	  STACK_PUSH_NULL_CHECK_END(mem);
	}
      }
      MOP_OUT;
      continue;
      break;
#endif

    case OP_JUMP:  MOP_IN(OP_JUMP);
      GET_RELADDR_INC(addr, p);
      p += addr;
      MOP_OUT;
      CHECK_INTERRUPT_IN_MATCH_AT;
      continue;
      break;

    case OP_PUSH:  MOP_IN(OP_PUSH);
      GET_RELADDR_INC(addr, p);
      STACK_PUSH_ALT(p + addr, s, sprev, pkeep);
      MOP_OUT;
      continue;
      break;

#ifdef USE_COMBINATION_EXPLOSION_CHECK
    case OP_STATE_CHECK_PUSH:  MOP_IN(OP_STATE_CHECK_PUSH);
      GET_STATE_CHECK_NUM_INC(mem, p);
      STATE_CHECK_VAL(scv, mem);
      if (scv) goto fail;

      GET_RELADDR_INC(addr, p);
      STACK_PUSH_ALT_WITH_STATE_CHECK(p + addr, s, sprev, mem, pkeep);
      MOP_OUT;
      continue;
      break;

    case OP_STATE_CHECK_PUSH_OR_JUMP:  MOP_IN(OP_STATE_CHECK_PUSH_OR_JUMP);
      GET_STATE_CHECK_NUM_INC(mem, p);
      GET_RELADDR_INC(addr, p);
      STATE_CHECK_VAL(scv, mem);
      if (scv) {
	p += addr;
      }
      else {
	STACK_PUSH_ALT_WITH_STATE_CHECK(p + addr, s, sprev, mem, pkeep);
      }
      MOP_OUT;
      continue;
      break;

    case OP_STATE_CHECK:  MOP_IN(OP_STATE_CHECK);
      GET_STATE_CHECK_NUM_INC(mem, p);
      STATE_CHECK_VAL(scv, mem);
      if (scv) goto fail;

      STACK_PUSH_STATE_CHECK(s, mem);
      MOP_OUT;
      continue;
      break;
#endif /* USE_COMBINATION_EXPLOSION_CHECK */

    case OP_POP:  MOP_IN(OP_POP);
      STACK_POP_ONE;
      MOP_OUT;
      continue;
      break;

    case OP_PUSH_OR_JUMP_EXACT1:  MOP_IN(OP_PUSH_OR_JUMP_EXACT1);
      GET_RELADDR_INC(addr, p);
      if (*p == *s && DATA_ENSURE_CHECK1) {
	p++;
	STACK_PUSH_ALT(p + addr, s, sprev, pkeep);
	MOP_OUT;
	continue;
      }
      p += (addr + 1);
      MOP_OUT;
      continue;
      break;

    case OP_PUSH_IF_PEEK_NEXT:  MOP_IN(OP_PUSH_IF_PEEK_NEXT);
      GET_RELADDR_INC(addr, p);
      if (*p == *s) {
	p++;
	STACK_PUSH_ALT(p + addr, s, sprev, pkeep);
	MOP_OUT;
	continue;
      }
      p++;
      MOP_OUT;
      continue;
      break;

    case OP_REPEAT:  MOP_IN(OP_REPEAT);
      {
	GET_MEMNUM_INC(mem, p);    /* mem: OP_REPEAT ID */
	GET_RELADDR_INC(addr, p);

	STACK_ENSURE(1);
	repeat_stk[mem] = GET_STACK_INDEX(stk);
	STACK_PUSH_REPEAT(mem, p);

	if (reg->repeat_range[mem].lower == 0) {
	  STACK_PUSH_ALT(p + addr, s, sprev, pkeep);
	}
      }
      MOP_OUT;
      continue;
      break;

    case OP_REPEAT_NG:  MOP_IN(OP_REPEAT_NG);
      {
	GET_MEMNUM_INC(mem, p);    /* mem: OP_REPEAT ID */
	GET_RELADDR_INC(addr, p);

	STACK_ENSURE(1);
	repeat_stk[mem] = GET_STACK_INDEX(stk);
	STACK_PUSH_REPEAT(mem, p);

	if (reg->repeat_range[mem].lower == 0) {
	  STACK_PUSH_ALT(p, s, sprev, pkeep);
	  p += addr;
	}
      }
      MOP_OUT;
      continue;
      break;

    case OP_REPEAT_INC:  MOP_IN(OP_REPEAT_INC);
      GET_MEMNUM_INC(mem, p); /* mem: OP_REPEAT ID */
      si = repeat_stk[mem];
      stkp = STACK_AT(si);

    repeat_inc:
      stkp->u.repeat.count++;
      if (stkp->u.repeat.count >= reg->repeat_range[mem].upper) {
        /* end of repeat. Nothing to do. */
      }
      else if (stkp->u.repeat.count >= reg->repeat_range[mem].lower) {
        STACK_PUSH_ALT(p, s, sprev, pkeep);
        p = STACK_AT(si)->u.repeat.pcode; /* Don't use stkp after PUSH. */
      }
      else {
        p = stkp->u.repeat.pcode;
      }
      STACK_PUSH_REPEAT_INC(si);
      MOP_OUT;
      CHECK_INTERRUPT_IN_MATCH_AT;
      continue;
      break;

    case OP_REPEAT_INC_SG:  MOP_IN(OP_REPEAT_INC_SG);
      GET_MEMNUM_INC(mem, p); /* mem: OP_REPEAT ID */
      STACK_GET_REPEAT(mem, stkp);
      si = GET_STACK_INDEX(stkp);
      goto repeat_inc;
      break;

    case OP_REPEAT_INC_NG:  MOP_IN(OP_REPEAT_INC_NG);
      GET_MEMNUM_INC(mem, p); /* mem: OP_REPEAT ID */
      si = repeat_stk[mem];
      stkp = STACK_AT(si);

    repeat_inc_ng:
      stkp->u.repeat.count++;
      if (stkp->u.repeat.count < reg->repeat_range[mem].upper) {
        if (stkp->u.repeat.count >= reg->repeat_range[mem].lower) {
          UChar* pcode = stkp->u.repeat.pcode;

          STACK_PUSH_REPEAT_INC(si);
          STACK_PUSH_ALT(pcode, s, sprev, pkeep);
        }
        else {
          p = stkp->u.repeat.pcode;
          STACK_PUSH_REPEAT_INC(si);
        }
      }
      else if (stkp->u.repeat.count == reg->repeat_range[mem].upper) {
        STACK_PUSH_REPEAT_INC(si);
      }
      MOP_OUT;
      CHECK_INTERRUPT_IN_MATCH_AT;
      continue;
      break;

    case OP_REPEAT_INC_NG_SG:  MOP_IN(OP_REPEAT_INC_NG_SG);
      GET_MEMNUM_INC(mem, p); /* mem: OP_REPEAT ID */
      STACK_GET_REPEAT(mem, stkp);
      si = GET_STACK_INDEX(stkp);
      goto repeat_inc_ng;
      break;

    case OP_PUSH_POS:  MOP_IN(OP_PUSH_POS);
      STACK_PUSH_POS(s, sprev, pkeep);
      MOP_OUT;
      continue;
      break;

    case OP_POP_POS:  MOP_IN(OP_POP_POS);
      {
	STACK_POS_END(stkp);
	s     = stkp->u.state.pstr;
	sprev = stkp->u.state.pstr_prev;
      }
      MOP_OUT;
      continue;
      break;

    case OP_PUSH_POS_NOT:  MOP_IN(OP_PUSH_POS_NOT);
      GET_RELADDR_INC(addr, p);
      STACK_PUSH_POS_NOT(p + addr, s, sprev, pkeep);
      MOP_OUT;
      continue;
      break;

    case OP_FAIL_POS:  MOP_IN(OP_FAIL_POS);
      STACK_POP_TIL_POS_NOT;
      goto fail;
      break;

    case OP_PUSH_STOP_BT:  MOP_IN(OP_PUSH_STOP_BT);
      STACK_PUSH_STOP_BT;
      MOP_OUT;
      continue;
      break;

    case OP_POP_STOP_BT:  MOP_IN(OP_POP_STOP_BT);
      STACK_STOP_BT_END;
      MOP_OUT;
      continue;
      break;

    case OP_LOOK_BEHIND:  MOP_IN(OP_LOOK_BEHIND);
      GET_LENGTH_INC(tlen, p);
      s = (UChar* )ONIGENC_STEP_BACK(encode, str, s, end, (int )tlen);
      if (IS_NULL(s)) goto fail;
      sprev = (UChar* )onigenc_get_prev_char_head(encode, str, s, end);
      MOP_OUT;
      continue;
      break;

    case OP_PUSH_LOOK_BEHIND_NOT:  MOP_IN(OP_PUSH_LOOK_BEHIND_NOT);
      GET_RELADDR_INC(addr, p);
      GET_LENGTH_INC(tlen, p);
      q = (UChar* )ONIGENC_STEP_BACK(encode, str, s, end, (int )tlen);
      if (IS_NULL(q)) {
	/* too short case -> success. ex. /(?<!XXX)a/.match("a")
	   If you want to change to fail, replace following line. */
	p += addr;
	/* goto fail; */
      }
      else {
	STACK_PUSH_LOOK_BEHIND_NOT(p + addr, s, sprev, pkeep);
	s = q;
	sprev = (UChar* )onigenc_get_prev_char_head(encode, str, s, end);
      }
      MOP_OUT;
      continue;
      break;

    case OP_FAIL_LOOK_BEHIND_NOT:  MOP_IN(OP_FAIL_LOOK_BEHIND_NOT);
      STACK_POP_TIL_LOOK_BEHIND_NOT;
      goto fail;
      break;

#ifdef USE_SUBEXP_CALL
    case OP_CALL:  MOP_IN(OP_CALL);
      GET_ABSADDR_INC(addr, p);
      STACK_PUSH_CALL_FRAME(p);
      p = reg->p + addr;
      MOP_OUT;
      continue;
      break;

    case OP_RETURN:  MOP_IN(OP_RETURN);
      STACK_RETURN(p);
      STACK_PUSH_RETURN;
      MOP_OUT;
      continue;
      break;
#endif

    case OP_CONDITION:  MOP_IN(OP_CONDITION);
      GET_MEMNUM_INC(mem, p);
      GET_RELADDR_INC(addr, p);
      if ((mem > num_mem) ||
	  (mem_end_stk[mem]   == INVALID_STACK_INDEX) ||
	  (mem_start_stk[mem] == INVALID_STACK_INDEX)) {
	p += addr;
      }
      MOP_OUT;
      continue;
      break;

    case OP_FINISH:
      goto finish;
      break;

    fail:
      MOP_OUT;
      /* fall */
    case OP_FAIL:  MOP_IN(OP_FAIL);
      STACK_POP;
      p     = stk->u.state.pcode;
      s     = stk->u.state.pstr;
      sprev = stk->u.state.pstr_prev;
      pkeep = stk->u.state.pkeep;

#ifdef USE_COMBINATION_EXPLOSION_CHECK
      if (stk->u.state.state_check != 0) {
        stk->type = STK_STATE_CHECK_MARK;
        stk++;
      }
#endif

      MOP_OUT;
      continue;
      break;

    default:
      goto bytecode_error;

    } /* end of switch */
    sprev = sbegin;
  } /* end of while(1) */

 finish:
  STACK_SAVE;
  return best_len;

#ifdef ONIG_DEBUG
 stack_error:
  STACK_SAVE;
  return ONIGERR_STACK_BUG;
#endif

 bytecode_error:
  STACK_SAVE;
  return ONIGERR_UNDEFINED_BYTECODE;

 unexpected_bytecode_error:
  STACK_SAVE;
  return ONIGERR_UNEXPECTED_BYTECODE;
}


static UChar*
slow_search(OnigEncoding enc, UChar* target, UChar* target_end,
	    const UChar* text, const UChar* text_end, UChar* text_range)
{
  UChar *t, *p, *s, *end;

  end = (UChar* )text_end;
  end -= target_end - target - 1;
  if (end > text_range)
    end = text_range;

  s = (UChar* )text;

  if (enc->max_enc_len == enc->min_enc_len) {
    int n = enc->max_enc_len;

    while (s < end) {
      if (*s == *target) {
	p = s + 1;
	t = target + 1;
	if (target_end == t || memcmp(t, p, target_end - t) == 0)
	  return s;
      }
      s += n;
    }
    return (UChar* )NULL;
  }
  while (s < end) {
    if (*s == *target) {
      p = s + 1;
      t = target + 1;
      if (target_end == t || memcmp(t, p, target_end - t) == 0)
	return s;
    }
    s += enclen(enc, s, text_end);
  }

  return (UChar* )NULL;
}

static int
str_lower_case_match(OnigEncoding enc, int case_fold_flag,
                     const UChar* t, const UChar* tend,
		     const UChar* p, const UChar* end)
{
  int lowlen;
  UChar *q, lowbuf[ONIGENC_MBC_CASE_FOLD_MAXLEN];

  while (t < tend) {
    lowlen = ONIGENC_MBC_CASE_FOLD(enc, case_fold_flag, &p, end, lowbuf);
    q = lowbuf;
    while (lowlen > 0) {
      if (*t++ != *q++)	return 0;
      lowlen--;
    }
  }

  return 1;
}

static UChar*
slow_search_ic(OnigEncoding enc, int case_fold_flag,
	       UChar* target, UChar* target_end,
	       const UChar* text, const UChar* text_end, UChar* text_range)
{
  UChar *s, *end;

  end = (UChar* )text_end;
  end -= target_end - target - 1;
  if (end > text_range)
    end = text_range;

  s = (UChar* )text;

  while (s < end) {
    if (str_lower_case_match(enc, case_fold_flag, target, target_end,
			     s, text_end))
      return s;

    s += enclen(enc, s, text_end);
  }

  return (UChar* )NULL;
}

static UChar*
slow_search_backward(OnigEncoding enc, UChar* target, UChar* target_end,
		     const UChar* text, const UChar* adjust_text,
		     const UChar* text_end, const UChar* text_start)
{
  UChar *t, *p, *s;

  s = (UChar* )text_end;
  s -= (target_end - target);
  if (s > text_start)
    s = (UChar* )text_start;
  else
    s = ONIGENC_LEFT_ADJUST_CHAR_HEAD(enc, adjust_text, s, text_end);

  while (s >= text) {
    if (*s == *target) {
      p = s + 1;
      t = target + 1;
      while (t < target_end) {
	if (*t != *p++)
	  break;
	t++;
      }
      if (t == target_end)
	return s;
    }
    s = (UChar* )onigenc_get_prev_char_head(enc, adjust_text, s, text_end);
  }

  return (UChar* )NULL;
}

static UChar*
slow_search_backward_ic(OnigEncoding enc, int case_fold_flag,
			UChar* target, UChar* target_end,
			const UChar* text, const UChar* adjust_text,
			const UChar* text_end, const UChar* text_start)
{
  UChar *s;

  s = (UChar* )text_end;
  s -= (target_end - target);
  if (s > text_start)
    s = (UChar* )text_start;
  else
    s = ONIGENC_LEFT_ADJUST_CHAR_HEAD(enc, adjust_text, s, text_end);

  while (s >= text) {
    if (str_lower_case_match(enc, case_fold_flag,
                             target, target_end, s, text_end))
      return s;

    s = (UChar* )onigenc_get_prev_char_head(enc, adjust_text, s, text_end);
  }

  return (UChar* )NULL;
}

#ifndef USE_SUNDAY_QUICK_SEARCH
/* Boyer-Moore-Horspool search applied to a multibyte string */
static UChar*
bm_search_notrev(regex_t* reg, const UChar* target, const UChar* target_end,
		 const UChar* text, const UChar* text_end,
		 const UChar* text_range)
{
  const UChar *s, *se, *t, *p, *end;
  const UChar *tail;
  ptrdiff_t skip, tlen1;

#ifdef ONIG_DEBUG_SEARCH
  fprintf(stderr, "bm_search_notrev: text: %"PRIuPTR" (%p), text_end: %"PRIuPTR" (%p), text_range: %"PRIuPTR" (%p)\n",
	  text, text, text_end, text_end, text_range, text_range);
#endif

  tail = target_end - 1;
  tlen1 = tail - target;
  end = text_range;
  if (end + tlen1 > text_end)
    end = text_end - tlen1;

  s = text;

  if (IS_NULL(reg->int_map)) {
    while (s < end) {
      p = se = s + tlen1;
      t = tail;
      while (*p == *t) {
	if (t == target) return (UChar* )s;
	p--; t--;
      }
      skip = reg->map[*se];
      t = s;
      do {
        s += enclen(reg->enc, s, end);
      } while ((s - t) < skip && s < end);
    }
  }
  else {
    while (s < end) {
      p = se = s + tlen1;
      t = tail;
      while (*p == *t) {
	if (t == target) return (UChar* )s;
	p--; t--;
      }
      skip = reg->int_map[*se];
      t = s;
      do {
        s += enclen(reg->enc, s, end);
      } while ((s - t) < skip && s < end);
    }
  }

  return (UChar* )NULL;
}

/* Boyer-Moore-Horspool search */
static UChar*
bm_search(regex_t* reg, const UChar* target, const UChar* target_end,
	  const UChar* text, const UChar* text_end, const UChar* text_range)
{
  const UChar *s, *t, *p, *end;
  const UChar *tail;

#ifdef ONIG_DEBUG_SEARCH
  fprintf(stderr, "bm_search: text: %"PRIuPTR", text_end: %"PRIuPTR", text_range: %"PRIuPTR"\n",
	  text, text_end, text_range);
#endif

  end = text_range + (target_end - target) - 1;
  if (end > text_end)
    end = text_end;

  tail = target_end - 1;
  s = text + (target_end - target) - 1;
  if (IS_NULL(reg->int_map)) {
    while (s < end) {
      p = s;
      t = tail;
#ifdef ONIG_DEBUG_SEARCH
  fprintf(stderr, "bm_search_loop: pos: %d %s\n",
	  (int)(s - text), s);
#endif
      while (*p == *t) {
	if (t == target) return (UChar* )p;
	p--; t--;
      }
      s += reg->map[*s];
    }
  }
  else { /* see int_map[] */
    while (s < end) {
      p = s;
      t = tail;
      while (*p == *t) {
	if (t == target) return (UChar* )p;
	p--; t--;
      }
      s += reg->int_map[*s];
    }
  }
  return (UChar* )NULL;
}

/* Boyer-Moore-Horspool search applied to a multibyte string (ignore case) */
static UChar*
bm_search_notrev_ic(regex_t* reg, const UChar* target, const UChar* target_end,
		    const UChar* text, const UChar* text_end,
		    const UChar* text_range)
{
  const UChar *s, *se, *t, *end;
  const UChar *tail;
  ptrdiff_t skip, tlen1;
  OnigEncoding enc = reg->enc;
  int case_fold_flag = reg->case_fold_flag;

#ifdef ONIG_DEBUG_SEARCH
  fprintf(stderr, "bm_search_notrev_ic: text: %d (%p), text_end: %d (%p), text_range: %d (%p)\n",
	  (int )text, text, (int )text_end, text_end, (int )text_range, text_range);
#endif

  tail = target_end - 1;
  tlen1 = tail - target;
  end = text_range;
  if (end + tlen1 > text_end)
    end = text_end - tlen1;

  s = text;

  if (IS_NULL(reg->int_map)) {
    while (s < end) {
      se = s + tlen1;
      if (str_lower_case_match(enc, case_fold_flag, target, target_end,
			       s, se + 1))
	return (UChar* )s;
      skip = reg->map[*se];
      t = s;
      do {
        s += enclen(reg->enc, s, end);
      } while ((s - t) < skip && s < end);
    }
  }
  else {
    while (s < end) {
      se = s + tlen1;
      if (str_lower_case_match(enc, case_fold_flag, target, target_end,
			       s, se + 1))
	return (UChar* )s;
      skip = reg->int_map[*se];
      t = s;
      do {
        s += enclen(reg->enc, s, end);
      } while ((s - t) < skip && s < end);
    }
  }

  return (UChar* )NULL;
}

/* Boyer-Moore-Horspool search (ignore case) */
static UChar*
bm_search_ic(regex_t* reg, const UChar* target, const UChar* target_end,
	     const UChar* text, const UChar* text_end, const UChar* text_range)
{
  const UChar *s, *p, *end;
  const UChar *tail;
  OnigEncoding enc = reg->enc;
  int case_fold_flag = reg->case_fold_flag;

#ifdef ONIG_DEBUG_SEARCH
  fprintf(stderr, "bm_search_ic: text: %d (%p), text_end: %d (%p), text_range: %d (%p)\n",
	  (int )text, text, (int )text_end, text_end, (int )text_range, text_range);
#endif

  end = text_range + (target_end - target) - 1;
  if (end > text_end)
    end = text_end;

  tail = target_end - 1;
  s = text + (target_end - target) - 1;
  if (IS_NULL(reg->int_map)) {
    while (s < end) {
      p = s - (target_end - target) + 1;
      if (str_lower_case_match(enc, case_fold_flag, target, target_end,
			       p, s + 1))
	return (UChar* )p;
      s += reg->map[*s];
    }
  }
  else { /* see int_map[] */
    while (s < end) {
      p = s - (target_end - target) + 1;
      if (str_lower_case_match(enc, case_fold_flag, target, target_end,
			       p, s + 1))
	return (UChar* )p;
      s += reg->int_map[*s];
    }
  }
  return (UChar* )NULL;
}

#else /* USE_SUNDAY_QUICK_SEARCH */

/* Sunday's quick search applied to a multibyte string */
static UChar*
bm_search_notrev(regex_t* reg, const UChar* target, const UChar* target_end,
		 const UChar* text, const UChar* text_end,
		 const UChar* text_range)
{
  const UChar *s, *se, *t, *p, *end;
  const UChar *tail;
  ptrdiff_t skip, tlen1;
  OnigEncoding enc = reg->enc;

#ifdef ONIG_DEBUG_SEARCH
  fprintf(stderr, "bm_search_notrev: text: %d (%p), text_end: %d (%p), text_range: %d (%p)\n",
	  (int )text, text, (int )text_end, text_end, (int )text_range, text_range);
#endif

  tail = target_end - 1;
  tlen1 = tail - target;
  end = text_range;
  if (end + tlen1 > text_end)
    end = text_end - tlen1;

  s = text;

  if (IS_NULL(reg->int_map)) {
    while (s < end) {
      p = se = s + tlen1;
      t = tail;
      while (*p == *t) {
	if (t == target) return (UChar* )s;
	p--; t--;
      }
      if (s + 1 >= end) break;
      skip = reg->map[se[1]];
      t = s;
      do {
        s += enclen(enc, s, end);
      } while ((s - t) < skip && s < end);
    }
  }
  else {
    while (s < end) {
      p = se = s + tlen1;
      t = tail;
      while (*p == *t) {
	if (t == target) return (UChar* )s;
	p--; t--;
      }
      if (s + 1 >= end) break;
      skip = reg->int_map[se[1]];
      t = s;
      do {
        s += enclen(enc, s, end);
      } while ((s - t) < skip && s < end);
    }
  }

  return (UChar* )NULL;
}

/* Sunday's quick search */
static UChar*
bm_search(regex_t* reg, const UChar* target, const UChar* target_end,
	  const UChar* text, const UChar* text_end, const UChar* text_range)
{
  const UChar *s, *t, *p, *end;
  const UChar *tail;
  ptrdiff_t tlen1;

  tail = target_end - 1;
  tlen1 = tail - target;
  end = text_range + tlen1;
  if (end > text_end)
    end = text_end;

  s = text + tlen1;
  if (IS_NULL(reg->int_map)) {
    while (s < end) {
      p = s;
      t = tail;
      while (*p == *t) {
	if (t == target) return (UChar* )p;
	p--; t--;
      }
      if (s + 1 >= end) break;
      s += reg->map[s[1]];
    }
  }
  else { /* see int_map[] */
    while (s < end) {
      p = s;
      t = tail;
      while (*p == *t) {
	if (t == target) return (UChar* )p;
	p--; t--;
      }
      if (s + 1 >= end) break;
      s += reg->int_map[s[1]];
    }
  }
  return (UChar* )NULL;
}

/* Sunday's quick search applied to a multibyte string (ignore case) */
static UChar*
bm_search_notrev_ic(regex_t* reg, const UChar* target, const UChar* target_end,
		    const UChar* text, const UChar* text_end,
		    const UChar* text_range)
{
  const UChar *s, *se, *t, *end;
  const UChar *tail;
  ptrdiff_t skip, tlen1;
  OnigEncoding enc = reg->enc;
  int case_fold_flag = reg->case_fold_flag;

#ifdef ONIG_DEBUG_SEARCH
  fprintf(stderr, "bm_search_notrev_ic: text: %d (%p), text_end: %d (%p), text_range: %d (%p)\n",
	  (int )text, text, (int )text_end, text_end, (int )text_range, text_range);
#endif

  tail = target_end - 1;
  tlen1 = tail - target;
  end = text_range;
  if (end + tlen1 > text_end)
    end = text_end - tlen1;

  s = text;

  if (IS_NULL(reg->int_map)) {
    while (s < end) {
      se = s + tlen1;
      if (str_lower_case_match(enc, case_fold_flag, target, target_end,
			       s, se + 1))
	return (UChar* )s;
      if (s + 1 >= end) break;
      skip = reg->map[se[1]];
      t = s;
      do {
        s += enclen(enc, s, end);
      } while ((s - t) < skip && s < end);
    }
  }
  else {
    while (s < end) {
      se = s + tlen1;
      if (str_lower_case_match(enc, case_fold_flag, target, target_end,
			       s, se + 1))
	return (UChar* )s;
      if (s + 1 >= end) break;
      skip = reg->int_map[se[1]];
      t = s;
      do {
        s += enclen(enc, s, end);
      } while ((s - t) < skip && s < end);
    }
  }

  return (UChar* )NULL;
}

/* Sunday's quick search (ignore case) */
static UChar*
bm_search_ic(regex_t* reg, const UChar* target, const UChar* target_end,
	     const UChar* text, const UChar* text_end, const UChar* text_range)
{
  const UChar *s, *p, *end;
  const UChar *tail;
  ptrdiff_t tlen1;
  OnigEncoding enc = reg->enc;
  int case_fold_flag = reg->case_fold_flag;

#ifdef ONIG_DEBUG_SEARCH
  fprintf(stderr, "bm_search_ic: text: %d (%p), text_end: %d (%p), text_range: %d (%p)\n",
	  (int )text, text, (int )text_end, text_end, (int )text_range, text_range);
#endif

  tail = target_end - 1;
  tlen1 = tail - target;
  end = text_range + tlen1;
  if (end > text_end)
    end = text_end;

  s = text + tlen1;
  if (IS_NULL(reg->int_map)) {
    while (s < end) {
      p = s - tlen1;
      if (str_lower_case_match(enc, case_fold_flag, target, target_end,
			       p, s + 1))
	return (UChar* )p;
      if (s + 1 >= end) break;
      s += reg->map[s[1]];
    }
  }
  else { /* see int_map[] */
    while (s < end) {
      p = s - tlen1;
      if (str_lower_case_match(enc, case_fold_flag, target, target_end,
			       p, s + 1))
	return (UChar* )p;
      if (s + 1 >= end) break;
      s += reg->int_map[s[1]];
    }
  }
  return (UChar* )NULL;
}
#endif /* USE_SUNDAY_QUICK_SEARCH */

static int
set_bm_backward_skip(UChar* s, UChar* end, OnigEncoding enc ARG_UNUSED,
		     int** skip)
{
  int i, len;

  if (IS_NULL(*skip)) {
    *skip = (int* )xmalloc(sizeof(int) * ONIG_CHAR_TABLE_SIZE);
    if (IS_NULL(*skip)) return ONIGERR_MEMORY;
  }

  len = (int )(end - s);
  for (i = 0; i < ONIG_CHAR_TABLE_SIZE; i++)
    (*skip)[i] = len;

  for (i = len - 1; i > 0; i--)
    (*skip)[s[i]] = i;

  return 0;
}

static UChar*
bm_search_backward(regex_t* reg, const UChar* target, const UChar* target_end,
		   const UChar* text, const UChar* adjust_text,
		   const UChar* text_end, const UChar* text_start)
{
  const UChar *s, *t, *p;

  s = text_end - (target_end - target);
  if (text_start < s)
    s = text_start;
  else
    s = ONIGENC_LEFT_ADJUST_CHAR_HEAD(reg->enc, adjust_text, s, text_end);

  while (s >= text) {
    p = s;
    t = target;
    while (t < target_end && *p == *t) {
      p++; t++;
    }
    if (t == target_end)
      return (UChar* )s;

    s -= reg->int_map_backward[*s];
    s = ONIGENC_LEFT_ADJUST_CHAR_HEAD(reg->enc, adjust_text, s, text_end);
  }

  return (UChar* )NULL;
}

static UChar*
map_search(OnigEncoding enc, UChar map[],
	   const UChar* text, const UChar* text_range, const UChar* text_end)
{
  const UChar *s = text;

  while (s < text_range) {
    if (map[*s]) return (UChar* )s;

    s += enclen(enc, s, text_end);
  }
  return (UChar* )NULL;
}

static UChar*
map_search_backward(OnigEncoding enc, UChar map[],
		    const UChar* text, const UChar* adjust_text,
		    const UChar* text_start, const UChar* text_end)
{
  const UChar *s = text_start;

  while (s >= text) {
    if (map[*s]) return (UChar* )s;

    s = onigenc_get_prev_char_head(enc, adjust_text, s, text_end);
  }
  return (UChar* )NULL;
}

extern OnigPosition
onig_match(regex_t* reg, const UChar* str, const UChar* end, const UChar* at, OnigRegion* region,
	    OnigOptionType option)
{
  ptrdiff_t r;
  UChar *prev;
  OnigMatchArg msa;

#if defined(USE_RECOMPILE_API) && defined(USE_MULTI_THREAD_SYSTEM)
 start:
  THREAD_ATOMIC_START;
  if (ONIG_STATE(reg) >= ONIG_STATE_NORMAL) {
    ONIG_STATE_INC(reg);
    if (IS_NOT_NULL(reg->chain) && ONIG_STATE(reg) == ONIG_STATE_NORMAL) {
      onig_chain_reduce(reg);
      ONIG_STATE_INC(reg);
    }
  }
  else {
    int n;

    THREAD_ATOMIC_END;
    n = 0;
    while (ONIG_STATE(reg) < ONIG_STATE_NORMAL) {
      if (++n > THREAD_PASS_LIMIT_COUNT)
	return ONIGERR_OVER_THREAD_PASS_LIMIT_COUNT;
      THREAD_PASS;
    }
    goto start;
  }
  THREAD_ATOMIC_END;
#endif /* USE_RECOMPILE_API && USE_MULTI_THREAD_SYSTEM */

  MATCH_ARG_INIT(msa, option, region, at, at);
#ifdef USE_COMBINATION_EXPLOSION_CHECK
  {
    int offset = at - str;
    STATE_CHECK_BUFF_INIT(msa, end - str, offset, reg->num_comb_exp_check);
  }
#endif

  if (region
#ifdef USE_POSIX_API_REGION_OPTION
      && !IS_POSIX_REGION(option)
#endif
      ) {
    r = onig_region_resize_clear(region, reg->num_mem + 1);
  }
  else
    r = 0;

  if (r == 0) {
    prev = (UChar* )onigenc_get_prev_char_head(reg->enc, str, at, end);
    r = match_at(reg, str, end,
#ifdef USE_MATCH_RANGE_MUST_BE_INSIDE_OF_SPECIFIED_RANGE
		 end,
#endif
		 at, prev, &msa);
  }

  MATCH_ARG_FREE(msa);
  ONIG_STATE_DEC_THREAD(reg);
  return r;
}

static int
forward_search_range(regex_t* reg, const UChar* str, const UChar* end, UChar* s,
		     UChar* range, UChar** low, UChar** high, UChar** low_prev)
{
  UChar *p, *pprev = (UChar* )NULL;

#ifdef ONIG_DEBUG_SEARCH
  fprintf(stderr, "forward_search_range: str: %"PRIuPTR" (%p), end: %"PRIuPTR" (%p), s: %"PRIuPTR" (%p), range: %"PRIuPTR" (%p)\n",
	  str, str, end, end, s, s, range, range);
#endif

  p = s;
  if (reg->dmin > 0) {
    if (ONIGENC_IS_SINGLEBYTE(reg->enc)) {
      p += reg->dmin;
    }
    else {
      UChar *q = p + reg->dmin;
      while (p < q) p += enclen(reg->enc, p, end);
    }
  }

 retry:
  switch (reg->optimize) {
  case ONIG_OPTIMIZE_EXACT:
    p = slow_search(reg->enc, reg->exact, reg->exact_end, p, end, range);
    break;
  case ONIG_OPTIMIZE_EXACT_IC:
    p = slow_search_ic(reg->enc, reg->case_fold_flag,
                       reg->exact, reg->exact_end, p, end, range);
    break;

  case ONIG_OPTIMIZE_EXACT_BM:
    p = bm_search(reg, reg->exact, reg->exact_end, p, end, range);
    break;

  case ONIG_OPTIMIZE_EXACT_BM_NOT_REV:
    p = bm_search_notrev(reg, reg->exact, reg->exact_end, p, end, range);
    break;

  case ONIG_OPTIMIZE_EXACT_BM_IC:
    p = bm_search_ic(reg, reg->exact, reg->exact_end, p, end, range);
    break;

  case ONIG_OPTIMIZE_EXACT_BM_NOT_REV_IC:
    p = bm_search_notrev_ic(reg, reg->exact, reg->exact_end, p, end, range);
    break;

  case ONIG_OPTIMIZE_MAP:
    p = map_search(reg->enc, reg->map, p, range, end);
    break;
  }

  if (p && p < range) {
    if (p - reg->dmin < s) {
    retry_gate:
      pprev = p;
      p += enclen(reg->enc, p, end);
      goto retry;
    }

    if (reg->sub_anchor) {
      UChar* prev;

      switch (reg->sub_anchor) {
      case ANCHOR_BEGIN_LINE:
	if (!ON_STR_BEGIN(p)) {
	  prev = onigenc_get_prev_char_head(reg->enc,
					    (pprev ? pprev : str), p, end);
	  if (!ONIGENC_IS_MBC_NEWLINE_EX(reg->enc, prev, str, end, reg->options, 0))
	    goto retry_gate;
	}
	break;

      case ANCHOR_END_LINE:
	if (ON_STR_END(p)) {
#ifndef USE_NEWLINE_AT_END_OF_STRING_HAS_EMPTY_LINE
	  prev = (UChar* )onigenc_get_prev_char_head(reg->enc,
					    (pprev ? pprev : str), p);
	  if (prev && ONIGENC_IS_MBC_NEWLINE_EX(reg->enc, prev, str, end, reg->options, 1))
	    goto retry_gate;
#endif
	}
	else if (! ONIGENC_IS_MBC_NEWLINE_EX(reg->enc, p, str, end, reg->options, 1))
	  goto retry_gate;
	break;
      }
    }

    if (reg->dmax == 0) {
      *low = p;
      if (low_prev) {
	if (*low > s)
	  *low_prev = onigenc_get_prev_char_head(reg->enc, s, p, end);
	else
	  *low_prev = onigenc_get_prev_char_head(reg->enc,
						 (pprev ? pprev : str), p, end);
      }
    }
    else {
      if (reg->dmax != ONIG_INFINITE_DISTANCE) {
	*low = p - reg->dmax;
	if (*low > s) {
	  *low = onigenc_get_right_adjust_char_head_with_prev(reg->enc, s,
							      *low, end, (const UChar** )low_prev);
	  if (low_prev && IS_NULL(*low_prev))
	    *low_prev = onigenc_get_prev_char_head(reg->enc,
						   (pprev ? pprev : s), *low, end);
	}
	else {
	  if (low_prev)
	    *low_prev = onigenc_get_prev_char_head(reg->enc,
					       (pprev ? pprev : str), *low, end);
	}
      }
    }
    /* no needs to adjust *high, *high is used as range check only */
    *high = p - reg->dmin;

#ifdef ONIG_DEBUG_SEARCH
    fprintf(stderr,
    "forward_search_range success: low: %d, high: %d, dmin: %d, dmax: %d\n",
	    (int )(*low - str), (int )(*high - str), reg->dmin, reg->dmax);
#endif
    return 1; /* success */
  }

  return 0; /* fail */
}

static int set_bm_backward_skip P_((UChar* s, UChar* end, OnigEncoding enc,
				    int** skip));

#define BM_BACKWARD_SEARCH_LENGTH_THRESHOLD   100

static int
backward_search_range(regex_t* reg, const UChar* str, const UChar* end,
		      UChar* s, const UChar* range, UChar* adjrange,
		      UChar** low, UChar** high)
{
  int r;
  UChar *p;

  range += reg->dmin;
  p = s;

 retry:
  switch (reg->optimize) {
  case ONIG_OPTIMIZE_EXACT:
  exact_method:
    p = slow_search_backward(reg->enc, reg->exact, reg->exact_end,
			     range, adjrange, end, p);
    break;

  case ONIG_OPTIMIZE_EXACT_IC:
  case ONIG_OPTIMIZE_EXACT_BM_IC:
  case ONIG_OPTIMIZE_EXACT_BM_NOT_REV_IC:
    p = slow_search_backward_ic(reg->enc, reg->case_fold_flag,
                                reg->exact, reg->exact_end,
                                range, adjrange, end, p);
    break;

  case ONIG_OPTIMIZE_EXACT_BM:
  case ONIG_OPTIMIZE_EXACT_BM_NOT_REV:
    if (IS_NULL(reg->int_map_backward)) {
      if (s - range < BM_BACKWARD_SEARCH_LENGTH_THRESHOLD)
	goto exact_method;

      r = set_bm_backward_skip(reg->exact, reg->exact_end, reg->enc,
			       &(reg->int_map_backward));
      if (r) return r;
    }
    p = bm_search_backward(reg, reg->exact, reg->exact_end, range, adjrange,
			   end, p);
    break;

  case ONIG_OPTIMIZE_MAP:
    p = map_search_backward(reg->enc, reg->map, range, adjrange, p, end);
    break;
  }

  if (p) {
    if (reg->sub_anchor) {
      UChar* prev;

      switch (reg->sub_anchor) {
      case ANCHOR_BEGIN_LINE:
	if (!ON_STR_BEGIN(p)) {
	  prev = onigenc_get_prev_char_head(reg->enc, str, p, end);
	  if (!ONIGENC_IS_MBC_NEWLINE_EX(reg->enc, prev, str, end, reg->options, 0)) {
	    p = prev;
	    goto retry;
	  }
	}
	break;

      case ANCHOR_END_LINE:
	if (ON_STR_END(p)) {
#ifndef USE_NEWLINE_AT_END_OF_STRING_HAS_EMPTY_LINE
	  prev = onigenc_get_prev_char_head(reg->enc, adjrange, p);
	  if (IS_NULL(prev)) goto fail;
	  if (ONIGENC_IS_MBC_NEWLINE_EX(reg->enc, prev, str, end, reg->options, 1)) {
	    p = prev;
	    goto retry;
	  }
#endif
	}
	else if (! ONIGENC_IS_MBC_NEWLINE_EX(reg->enc, p, str, end, reg->options, 1)) {
	  p = onigenc_get_prev_char_head(reg->enc, adjrange, p, end);
	  if (IS_NULL(p)) goto fail;
	  goto retry;
	}
	break;
      }
    }

    /* no needs to adjust *high, *high is used as range check only */
    if (reg->dmax != ONIG_INFINITE_DISTANCE) {
      *low  = p - reg->dmax;
      *high = p - reg->dmin;
      *high = onigenc_get_right_adjust_char_head(reg->enc, adjrange, *high, end);
    }

#ifdef ONIG_DEBUG_SEARCH
    fprintf(stderr, "backward_search_range: low: %d, high: %d\n",
	    (int )(*low - str), (int )(*high - str));
#endif
    return 1; /* success */
  }

 fail:
#ifdef ONIG_DEBUG_SEARCH
  fprintf(stderr, "backward_search_range: fail.\n");
#endif
  return 0; /* fail */
}


extern OnigPosition
onig_search(regex_t* reg, const UChar* str, const UChar* end,
	    const UChar* start, const UChar* range, OnigRegion* region, OnigOptionType option)
{
  return onig_search_gpos(reg, str, end, start, start, range, region, option);
}

extern OnigPosition
onig_search_gpos(regex_t* reg, const UChar* str, const UChar* end,
	    const UChar* global_pos,
	    const UChar* start, const UChar* range, OnigRegion* region, OnigOptionType option)
{
  ptrdiff_t r;
  UChar *s, *prev;
  OnigMatchArg msa;
#ifdef USE_MATCH_RANGE_MUST_BE_INSIDE_OF_SPECIFIED_RANGE
  const UChar *orig_start = start;
  const UChar *orig_range = range;
#endif

#if defined(USE_RECOMPILE_API) && defined(USE_MULTI_THREAD_SYSTEM)
 start:
  THREAD_ATOMIC_START;
  if (ONIG_STATE(reg) >= ONIG_STATE_NORMAL) {
    ONIG_STATE_INC(reg);
    if (IS_NOT_NULL(reg->chain) && ONIG_STATE(reg) == ONIG_STATE_NORMAL) {
      onig_chain_reduce(reg);
      ONIG_STATE_INC(reg);
    }
  }
  else {
    int n;

    THREAD_ATOMIC_END;
    n = 0;
    while (ONIG_STATE(reg) < ONIG_STATE_NORMAL) {
      if (++n > THREAD_PASS_LIMIT_COUNT)
	return ONIGERR_OVER_THREAD_PASS_LIMIT_COUNT;
      THREAD_PASS;
    }
    goto start;
  }
  THREAD_ATOMIC_END;
#endif /* USE_RECOMPILE_API && USE_MULTI_THREAD_SYSTEM */

#ifdef ONIG_DEBUG_SEARCH
  fprintf(stderr,
     "onig_search (entry point): str: %"PRIuPTR" (%p), end: %"PRIuPTR", start: %"PRIuPTR", range: %"PRIuPTR"\n",
     str, str, end - str, start - str, range - str);
#endif

  if (region
#ifdef USE_POSIX_API_REGION_OPTION
      && !IS_POSIX_REGION(option)
#endif
      ) {
    r = onig_region_resize_clear(region, reg->num_mem + 1);
    if (r) goto finish_no_msa;
  }

  if (start > end || start < str) goto mismatch_no_msa;


#ifdef USE_MATCH_RANGE_MUST_BE_INSIDE_OF_SPECIFIED_RANGE
#ifdef USE_FIND_LONGEST_SEARCH_ALL_OF_RANGE
#define MATCH_AND_RETURN_CHECK(upper_range) \
  r = match_at(reg, str, end, (upper_range), s, prev, &msa); \
  if (r != ONIG_MISMATCH) {\
    if (r >= 0) {\
      if (! IS_FIND_LONGEST(reg->options)) {\
        goto match;\
      }\
    }\
    else goto finish; /* error */ \
  }
#else
#define MATCH_AND_RETURN_CHECK(upper_range) \
  r = match_at(reg, str, end, (upper_range), s, prev, &msa); \
  if (r != ONIG_MISMATCH) {\
    if (r >= 0) {\
      goto match;\
    }\
    else goto finish; /* error */ \
  }
#endif /* USE_FIND_LONGEST_SEARCH_ALL_OF_RANGE */
#else
#ifdef USE_FIND_LONGEST_SEARCH_ALL_OF_RANGE
#define MATCH_AND_RETURN_CHECK(none) \
  r = match_at(reg, str, end, s, prev, &msa);\
  if (r != ONIG_MISMATCH) {\
    if (r >= 0) {\
      if (! IS_FIND_LONGEST(reg->options)) {\
        goto match;\
      }\
    }\
    else goto finish; /* error */ \
  }
#else
#define MATCH_AND_RETURN_CHECK(none) \
  r = match_at(reg, str, end, s, prev, &msa);\
  if (r != ONIG_MISMATCH) {\
    if (r >= 0) {\
      goto match;\
    }\
    else goto finish; /* error */ \
  }
#endif /* USE_FIND_LONGEST_SEARCH_ALL_OF_RANGE */
#endif /* USE_MATCH_RANGE_MUST_BE_INSIDE_OF_SPECIFIED_RANGE */


  /* anchor optimize: resume search range */
  if (reg->anchor != 0 && str < end) {
    UChar *min_semi_end, *max_semi_end;

    if (reg->anchor & ANCHOR_BEGIN_POSITION) {
      /* search start-position only */
    begin_position:
      if (range > start)
	range = start + 1;
      else
	range = start;
    }
    else if (reg->anchor & ANCHOR_BEGIN_BUF) {
      /* search str-position only */
      if (range > start) {
	if (start != str) goto mismatch_no_msa;
	range = str + 1;
      }
      else {
	if (range <= str) {
	  start = str;
	  range = str;
	}
	else
	  goto mismatch_no_msa;
      }
    }
    else if (reg->anchor & ANCHOR_END_BUF) {
      min_semi_end = max_semi_end = (UChar* )end;

    end_buf:
      if ((OnigDistance )(max_semi_end - str) < reg->anchor_dmin)
	goto mismatch_no_msa;

      if (range > start) {
	if ((OnigDistance )(min_semi_end - start) > reg->anchor_dmax) {
	  start = min_semi_end - reg->anchor_dmax;
	  if (start < end)
	    start = onigenc_get_right_adjust_char_head(reg->enc, str, start, end);
	  else { /* match with empty at end */
	    start = onigenc_get_prev_char_head(reg->enc, str, end, end);
	  }
	}
	if ((OnigDistance )(max_semi_end - (range - 1)) < reg->anchor_dmin) {
	  range = max_semi_end - reg->anchor_dmin + 1;
	}

	if (start >= range) goto mismatch_no_msa;
      }
      else {
	if ((OnigDistance )(min_semi_end - range) > reg->anchor_dmax) {
	  range = min_semi_end - reg->anchor_dmax;
	}
	if ((OnigDistance )(max_semi_end - start) < reg->anchor_dmin) {
	  start = max_semi_end - reg->anchor_dmin;
	  start = ONIGENC_LEFT_ADJUST_CHAR_HEAD(reg->enc, str, start, end);
	}
	if (range > start) goto mismatch_no_msa;
      }
    }
    else if (reg->anchor & ANCHOR_SEMI_END_BUF) {
      UChar* pre_end = ONIGENC_STEP_BACK(reg->enc, str, end, end, 1);

      max_semi_end = (UChar* )end;
      if (ONIGENC_IS_MBC_NEWLINE(reg->enc, pre_end, end)) {
	min_semi_end = pre_end;

#ifdef USE_CRNL_AS_LINE_TERMINATOR
	pre_end = ONIGENC_STEP_BACK(reg->enc, str, pre_end, end, 1);
	if (IS_NOT_NULL(pre_end) &&
	    IS_NEWLINE_CRLF(reg->options) &&
	    ONIGENC_IS_MBC_CRNL(reg->enc, pre_end, end)) {
	  min_semi_end = pre_end;
	}
#endif
	if (min_semi_end > str && start <= min_semi_end) {
	  goto end_buf;
	}
      }
      else {
	min_semi_end = (UChar* )end;
	goto end_buf;
      }
    }
    else if ((reg->anchor & ANCHOR_ANYCHAR_STAR_ML)) {
      goto begin_position;
    }
  }
  else if (str == end) { /* empty string */
    static const UChar address_for_empty_string[] = "";

#ifdef ONIG_DEBUG_SEARCH
    fprintf(stderr, "onig_search: empty string.\n");
#endif

    if (reg->threshold_len == 0) {
      start = end = str = address_for_empty_string;
      s = (UChar* )start;
      prev = (UChar* )NULL;

      MATCH_ARG_INIT(msa, option, region, start, start);
#ifdef USE_COMBINATION_EXPLOSION_CHECK
      msa.state_check_buff = (void* )0;
      msa.state_check_buff_size = 0;   /* NO NEED, for valgrind */
#endif
      MATCH_AND_RETURN_CHECK(end);
      goto mismatch;
    }
    goto mismatch_no_msa;
  }

#ifdef ONIG_DEBUG_SEARCH
  fprintf(stderr, "onig_search(apply anchor): end: %d, start: %d, range: %d\n",
	  (int )(end - str), (int )(start - str), (int )(range - str));
#endif

  MATCH_ARG_INIT(msa, option, region, start, global_pos);
#ifdef USE_COMBINATION_EXPLOSION_CHECK
  {
    int offset = (MIN(start, range) - str);
    STATE_CHECK_BUFF_INIT(msa, end - str, offset, reg->num_comb_exp_check);
  }
#endif

  s = (UChar* )start;
  if (range > start) {   /* forward search */
    if (s > str)
      prev = onigenc_get_prev_char_head(reg->enc, str, s, end);
    else
      prev = (UChar* )NULL;

    if (reg->optimize != ONIG_OPTIMIZE_NONE) {
      UChar *sch_range, *low, *high, *low_prev;

      sch_range = (UChar* )range;
      if (reg->dmax != 0) {
	if (reg->dmax == ONIG_INFINITE_DISTANCE)
	  sch_range = (UChar* )end;
	else {
	  sch_range += reg->dmax;
	  if (sch_range > end) sch_range = (UChar* )end;
	}
      }

      if ((end - start) < reg->threshold_len)
        goto mismatch;

      if (reg->dmax != ONIG_INFINITE_DISTANCE) {
	do {
	  if (! forward_search_range(reg, str, end, s, sch_range,
				     &low, &high, &low_prev)) goto mismatch;
	  if (s < low) {
	    s    = low;
	    prev = low_prev;
	  }
	  while (s <= high) {
	    MATCH_AND_RETURN_CHECK(orig_range);
	    prev = s;
	    s += enclen(reg->enc, s, end);
	  }
	} while (s < range);
	goto mismatch;
      }
      else { /* check only. */
	if (! forward_search_range(reg, str, end, s, sch_range,
				   &low, &high, (UChar** )NULL)) goto mismatch;

        if ((reg->anchor & ANCHOR_ANYCHAR_STAR) != 0) {
          do {
            if ((reg->anchor & ANCHOR_BEGIN_POSITION) == 0)
              msa.gpos = s;     /* move \G position */
            MATCH_AND_RETURN_CHECK(orig_range);
            prev = s;
            s += enclen(reg->enc, s, end);

            if ((reg->anchor & ANCHOR_LOOK_BEHIND) == 0) {
              while (!ONIGENC_IS_MBC_NEWLINE_EX(reg->enc, prev, str, end, reg->options, 0)
                     && s < range) {
                prev = s;
                s += enclen(reg->enc, s, end);
              }
            }
          } while (s < range);
          goto mismatch;
        }
      }
    }

    do {
      MATCH_AND_RETURN_CHECK(orig_range);
      prev = s;
      s += enclen(reg->enc, s, end);
    } while (s < range);

    if (s == range) { /* because empty match with /$/. */
      MATCH_AND_RETURN_CHECK(orig_range);
    }
  }
  else {  /* backward search */
#ifdef USE_MATCH_RANGE_MUST_BE_INSIDE_OF_SPECIFIED_RANGE
    if (orig_start < end)
      orig_start += enclen(reg->enc, orig_start, end); /* is upper range */
#endif

    if (reg->optimize != ONIG_OPTIMIZE_NONE) {
      UChar *low, *high, *adjrange, *sch_start;

      if (range < end)
	adjrange = ONIGENC_LEFT_ADJUST_CHAR_HEAD(reg->enc, str, range, end);
      else
	adjrange = (UChar* )end;

      if (reg->dmax != ONIG_INFINITE_DISTANCE &&
	  (end - range) >= reg->threshold_len) {
	do {
	  sch_start = s + reg->dmax;
	  if (sch_start > end) sch_start = (UChar* )end;
	  if (backward_search_range(reg, str, end, sch_start, range, adjrange,
				    &low, &high) <= 0)
	    goto mismatch;

	  if (s > high)
	    s = high;

	  while (s >= low) {
	    prev = onigenc_get_prev_char_head(reg->enc, str, s, end);
	    MATCH_AND_RETURN_CHECK(orig_start);
	    s = prev;
	  }
	} while (s >= range);
	goto mismatch;
      }
      else { /* check only. */
	if ((end - range) < reg->threshold_len) goto mismatch;

	sch_start = s;
	if (reg->dmax != 0) {
	  if (reg->dmax == ONIG_INFINITE_DISTANCE)
	    sch_start = (UChar* )end;
	  else {
	    sch_start += reg->dmax;
	    if (sch_start > end) sch_start = (UChar* )end;
	    else
	      sch_start = ONIGENC_LEFT_ADJUST_CHAR_HEAD(reg->enc,
						    start, sch_start, end);
	  }
	}
	if (backward_search_range(reg, str, end, sch_start, range, adjrange,
				  &low, &high) <= 0) goto mismatch;
      }
    }

    do {
      prev = onigenc_get_prev_char_head(reg->enc, str, s, end);
      MATCH_AND_RETURN_CHECK(orig_start);
      s = prev;
    } while (s >= range);
  }

 mismatch:
#ifdef USE_FIND_LONGEST_SEARCH_ALL_OF_RANGE
  if (IS_FIND_LONGEST(reg->options)) {
    if (msa.best_len >= 0) {
      s = msa.best_s;
      goto match;
    }
  }
#endif
  r = ONIG_MISMATCH;

 finish:
  MATCH_ARG_FREE(msa);
  ONIG_STATE_DEC_THREAD(reg);

  /* If result is mismatch and no FIND_NOT_EMPTY option,
     then the region is not setted in match_at(). */
  if (IS_FIND_NOT_EMPTY(reg->options) && region
#ifdef USE_POSIX_API_REGION_OPTION
      && !IS_POSIX_REGION(option)
#endif
      ) {
    onig_region_clear(region);
  }

#ifdef ONIG_DEBUG
  if (r != ONIG_MISMATCH)
    fprintf(stderr, "onig_search: error %d\n", r);
#endif
  return r;

 mismatch_no_msa:
  r = ONIG_MISMATCH;
 finish_no_msa:
  ONIG_STATE_DEC_THREAD(reg);
#ifdef ONIG_DEBUG
  if (r != ONIG_MISMATCH)
    fprintf(stderr, "onig_search: error %d\n", r);
#endif
  return r;

 match:
  ONIG_STATE_DEC_THREAD(reg);
  MATCH_ARG_FREE(msa);
  return s - str;
}

extern OnigEncoding
onig_get_encoding(regex_t* reg)
{
  return reg->enc;
}

extern OnigOptionType
onig_get_options(regex_t* reg)
{
  return reg->options;
}

extern  OnigCaseFoldType
onig_get_case_fold_flag(regex_t* reg)
{
  return reg->case_fold_flag;
}

extern const OnigSyntaxType*
onig_get_syntax(regex_t* reg)
{
  return reg->syntax;
}

extern int
onig_number_of_captures(regex_t* reg)
{
  return reg->num_mem;
}

extern int
onig_number_of_capture_histories(regex_t* reg)
{
#ifdef USE_CAPTURE_HISTORY
  int i, n;

  n = 0;
  for (i = 0; i <= ONIG_MAX_CAPTURE_HISTORY_GROUP; i++) {
    if (BIT_STATUS_AT(reg->capture_history, i) != 0)
      n++;
  }
  return n;
#else
  return 0;
#endif
}

extern void
onig_copy_encoding(OnigEncoding to, OnigEncoding from)
{
  *to = *from;
}
<|MERGE_RESOLUTION|>--- conflicted
+++ resolved
@@ -2219,14 +2219,9 @@
 	  continue;
 	}
 #ifdef USE_CRNL_AS_LINE_TERMINATOR
-<<<<<<< HEAD
-	else if (ss < end) {
-	  ss += enclen(encode, ss, end);
-=======
 	else if (IS_NEWLINE_CRLF(option)
 	    && ONIGENC_IS_MBC_CRNL(encode, s, end)) {
-	  ss += enclen(encode, ss);
->>>>>>> 92aab097
+	  ss += enclen(encode, ss, end);
 	  if (ON_STR_END(ss)) {
 	    MOP_OUT;
 	    continue;
