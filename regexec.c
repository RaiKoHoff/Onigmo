/**********************************************************************
  regexec.c -  Onigmo (Oniguruma-mod) (regular expression library)
**********************************************************************/
/*-
 * Copyright (c) 2002-2008  K.Kosako  <sndgk393 AT ybb DOT ne DOT jp>
 * Copyright (c) 2011-2014  K.Takata  <kentkt AT csc DOT jp>
 * All rights reserved.
 *
 * Redistribution and use in source and binary forms, with or without
 * modification, are permitted provided that the following conditions
 * are met:
 * 1. Redistributions of source code must retain the above copyright
 *    notice, this list of conditions and the following disclaimer.
 * 2. Redistributions in binary form must reproduce the above copyright
 *    notice, this list of conditions and the following disclaimer in the
 *    documentation and/or other materials provided with the distribution.
 *
 * THIS SOFTWARE IS PROVIDED BY THE AUTHOR AND CONTRIBUTORS ``AS IS'' AND
 * ANY EXPRESS OR IMPLIED WARRANTIES, INCLUDING, BUT NOT LIMITED TO, THE
 * IMPLIED WARRANTIES OF MERCHANTABILITY AND FITNESS FOR A PARTICULAR PURPOSE
 * ARE DISCLAIMED.  IN NO EVENT SHALL THE AUTHOR OR CONTRIBUTORS BE LIABLE
 * FOR ANY DIRECT, INDIRECT, INCIDENTAL, SPECIAL, EXEMPLARY, OR CONSEQUENTIAL
 * DAMAGES (INCLUDING, BUT NOT LIMITED TO, PROCUREMENT OF SUBSTITUTE GOODS
 * OR SERVICES; LOSS OF USE, DATA, OR PROFITS; OR BUSINESS INTERRUPTION)
 * HOWEVER CAUSED AND ON ANY THEORY OF LIABILITY, WHETHER IN CONTRACT, STRICT
 * LIABILITY, OR TORT (INCLUDING NEGLIGENCE OR OTHERWISE) ARISING IN ANY WAY
 * OUT OF THE USE OF THIS SOFTWARE, EVEN IF ADVISED OF THE POSSIBILITY OF
 * SUCH DAMAGE.
 */

#include "regint.h"

/* #define USE_MATCH_RANGE_MUST_BE_INSIDE_OF_SPECIFIED_RANGE */

#ifndef USE_DIRECT_THREADED_VM
# ifdef __GNUC__
#   define USE_DIRECT_THREADED_VM 1
# else
#   define USE_DIRECT_THREADED_VM 0
# endif
#endif

#ifdef USE_CRNL_AS_LINE_TERMINATOR
#define ONIGENC_IS_MBC_CRNL(enc,p,end) \
  (ONIGENC_MBC_TO_CODE(enc,p,end) == 13 && \
   ONIGENC_MBC_TO_CODE(enc,(p+enclen(enc,p,end)),end) == 10)
#define ONIGENC_IS_MBC_NEWLINE_EX(enc,p,start,end,option,check_prev) \
  is_mbc_newline_ex((enc),(p),(start),(end),(option),(check_prev))
static int
is_mbc_newline_ex(OnigEncoding enc, const UChar *p, const UChar *start,
		  const UChar *end, OnigOptionType option, int check_prev)
{
  if (IS_NEWLINE_CRLF(option)) {
    if (ONIGENC_MBC_TO_CODE(enc, p, end) == 0x0a) {
      if (check_prev) {
	const UChar *prev = onigenc_get_prev_char_head(enc, start, p, end);
	if ((prev != NULL) && ONIGENC_MBC_TO_CODE(enc, prev, end) == 0x0d)
	  return 0;
	else
	  return 1;
      }
      else
	return 1;
    }
    else {
      const UChar *pnext = p + enclen(enc, p, end);
      if (pnext < end &&
	  ONIGENC_MBC_TO_CODE(enc, p, end) == 0x0d &&
	  ONIGENC_MBC_TO_CODE(enc, pnext, end) == 0x0a)
	return 1;
      if (ONIGENC_IS_MBC_NEWLINE(enc, p, end))
	return 1;
      return 0;
    }
  }
  else {
    return ONIGENC_IS_MBC_NEWLINE(enc, p, end);
  }
}
#else /* USE_CRNL_AS_LINE_TERMINATOR */
#define ONIGENC_IS_MBC_NEWLINE_EX(enc,p,start,end,option,check_prev) \
  ONIGENC_IS_MBC_NEWLINE((enc), (p), (end))
#endif /* USE_CRNL_AS_LINE_TERMINATOR */

#ifdef USE_CAPTURE_HISTORY
static void history_tree_free(OnigCaptureTreeNode* node);

static void
history_tree_clear(OnigCaptureTreeNode* node)
{
  int i;

  if (IS_NOT_NULL(node)) {
    for (i = 0; i < node->num_childs; i++) {
      if (IS_NOT_NULL(node->childs[i])) {
        history_tree_free(node->childs[i]);
      }
    }
    for (i = 0; i < node->allocated; i++) {
      node->childs[i] = (OnigCaptureTreeNode* )0;
    }
    node->num_childs = 0;
    node->beg = ONIG_REGION_NOTPOS;
    node->end = ONIG_REGION_NOTPOS;
    node->group = -1;
    xfree(node->childs);
    node->childs = (OnigCaptureTreeNode** )0;
  }
}

static void
history_tree_free(OnigCaptureTreeNode* node)
{
  history_tree_clear(node);
  xfree(node);
}

static void
history_root_free(OnigRegion* r)
{
  if (IS_NOT_NULL(r->history_root)) {
    history_tree_free(r->history_root);
    r->history_root = (OnigCaptureTreeNode* )0;
  }
}

static OnigCaptureTreeNode*
history_node_new(void)
{
  OnigCaptureTreeNode* node;

  node = (OnigCaptureTreeNode* )xmalloc(sizeof(OnigCaptureTreeNode));
  CHECK_NULL_RETURN(node);
  node->childs     = (OnigCaptureTreeNode** )0;
  node->allocated  = 0;
  node->num_childs = 0;
  node->group      = -1;
  node->beg        = ONIG_REGION_NOTPOS;
  node->end        = ONIG_REGION_NOTPOS;

  return node;
}

static int
history_tree_add_child(OnigCaptureTreeNode* parent, OnigCaptureTreeNode* child)
{
#define HISTORY_TREE_INIT_ALLOC_SIZE  8

  if (parent->num_childs >= parent->allocated) {
    int n, i;

    if (IS_NULL(parent->childs)) {
      n = HISTORY_TREE_INIT_ALLOC_SIZE;
      parent->childs =
        (OnigCaptureTreeNode** )xmalloc(sizeof(OnigCaptureTreeNode*) * n);
      CHECK_NULL_RETURN_MEMERR(parent->childs);
    }
    else {
      OnigCaptureTreeNode** tmp;
      n = parent->allocated * 2;
      tmp =
        (OnigCaptureTreeNode** )xrealloc(parent->childs,
                                         sizeof(OnigCaptureTreeNode*) * n);
      if (tmp == 0) {
	history_tree_clear(parent);
	return ONIGERR_MEMORY;
      }
      parent->childs = tmp;
    }
    for (i = parent->allocated; i < n; i++) {
      parent->childs[i] = (OnigCaptureTreeNode* )0;
    }
    parent->allocated = n;
  }

  parent->childs[parent->num_childs] = child;
  parent->num_childs++;
  return 0;
}

static OnigCaptureTreeNode*
history_tree_clone(OnigCaptureTreeNode* node)
{
  int i, r;
  OnigCaptureTreeNode *clone, *child;

  clone = history_node_new();
  CHECK_NULL_RETURN(clone);

  clone->beg = node->beg;
  clone->end = node->end;
  for (i = 0; i < node->num_childs; i++) {
    child = history_tree_clone(node->childs[i]);
    if (IS_NULL(child)) {
      history_tree_free(clone);
      return (OnigCaptureTreeNode* )0;
    }
    r = history_tree_add_child(clone, child);
    if (r != 0) {
      history_tree_free(child);
      history_tree_free(clone);
      return (OnigCaptureTreeNode* )0;
    }
  }

  return clone;
}

extern  OnigCaptureTreeNode*
onig_get_capture_tree(OnigRegion* region)
{
  return region->history_root;
}
#endif /* USE_CAPTURE_HISTORY */

extern void
onig_region_clear(OnigRegion* region)
{
  int i;

  for (i = 0; i < region->num_regs; i++) {
    region->beg[i] = region->end[i] = ONIG_REGION_NOTPOS;
  }
#ifdef USE_CAPTURE_HISTORY
  history_root_free(region);
#endif
}

extern int
onig_region_resize(OnigRegion* region, int n)
{
  region->num_regs = n;

  if (n < ONIG_NREGION)
    n = ONIG_NREGION;

  if (region->allocated == 0) {
    region->beg = (OnigPosition* )xmalloc(n * sizeof(OnigPosition));
    if (region->beg == 0)
      return ONIGERR_MEMORY;

    region->end = (OnigPosition* )xmalloc(n * sizeof(OnigPosition));
    if (region->end == 0) {
      xfree(region->beg);
      return ONIGERR_MEMORY;
    }

    region->allocated = n;
  }
  else if (region->allocated < n) {
    OnigPosition *tmp;

    region->allocated = 0;
    tmp = (OnigPosition* )xrealloc(region->beg, n * sizeof(OnigPosition));
    if (tmp == 0) {
      xfree(region->beg);
      xfree(region->end);
      return ONIGERR_MEMORY;
    }
    region->beg = tmp;
    tmp = (OnigPosition* )xrealloc(region->end, n * sizeof(OnigPosition));
    if (tmp == 0) {
      xfree(region->beg);
      xfree(region->end);
      return ONIGERR_MEMORY;
    }
    region->end = tmp;

    region->allocated = n;
  }

  return 0;
}

static int
onig_region_resize_clear(OnigRegion* region, int n)
{
  int r;

  r = onig_region_resize(region, n);
  if (r != 0) return r;
  onig_region_clear(region);
  return 0;
}

extern int
onig_region_set(OnigRegion* region, int at, int beg, int end)
{
  if (at < 0) return ONIGERR_INVALID_ARGUMENT;

  if (at >= region->allocated) {
    int r = onig_region_resize(region, at + 1);
    if (r < 0) return r;
  }

  region->beg[at] = beg;
  region->end[at] = end;
  return 0;
}

extern void
onig_region_init(OnigRegion* region)
{
  region->num_regs     = 0;
  region->allocated    = 0;
  region->beg          = (OnigPosition* )0;
  region->end          = (OnigPosition* )0;
  region->history_root = (OnigCaptureTreeNode* )0;
}

extern OnigRegion*
onig_region_new(void)
{
  OnigRegion* r;

  r = (OnigRegion* )xmalloc(sizeof(OnigRegion));
  if (r)
    onig_region_init(r);
  return r;
}

extern void
onig_region_free(OnigRegion* r, int free_self)
{
  if (r) {
    if (r->allocated > 0) {
      if (r->beg) xfree(r->beg);
      if (r->end) xfree(r->end);
      r->allocated = 0;
    }
#ifdef USE_CAPTURE_HISTORY
    history_root_free(r);
#endif
    if (free_self) xfree(r);
  }
}

extern void
onig_region_copy(OnigRegion* to, OnigRegion* from)
{
#define RREGC_SIZE   (sizeof(int) * from->num_regs)
  int i, r;

  if (to == from) return;

  r = onig_region_resize(to, from->num_regs);
  if (r) return;

  for (i = 0; i < from->num_regs; i++) {
    to->beg[i] = from->beg[i];
    to->end[i] = from->end[i];
  }
  to->num_regs = from->num_regs;

#ifdef USE_CAPTURE_HISTORY
  history_root_free(to);

  if (IS_NOT_NULL(from->history_root)) {
    to->history_root = history_tree_clone(from->history_root);
  }
#endif
}


/** stack **/
#define INVALID_STACK_INDEX   -1

/* stack type */
/* used by normal-POP */
#define STK_ALT                    0x0001
#define STK_LOOK_BEHIND_NOT        0x0002
#define STK_POS_NOT                0x0003
/* handled by normal-POP */
#define STK_MEM_START              0x0100
#define STK_MEM_END                0x8200
#define STK_REPEAT_INC             0x0300
#define STK_STATE_CHECK_MARK       0x1000
/* avoided by normal-POP */
#define STK_NULL_CHECK_START       0x3000
#define STK_NULL_CHECK_END         0x5000  /* for recursive call */
#define STK_MEM_END_MARK           0x8400
#define STK_POS                    0x0500  /* used when POP-POS */
#define STK_STOP_BT                0x0600  /* mark for "(?>...)" */
#define STK_REPEAT                 0x0700
#define STK_CALL_FRAME             0x0800
#define STK_RETURN                 0x0900
#define STK_VOID                   0x0a00  /* for fill a blank */

/* stack type check mask */
#define STK_MASK_POP_USED          0x00ff
#define STK_MASK_TO_VOID_TARGET    0x10ff
#define STK_MASK_MEM_END_OR_MARK   0x8000  /* MEM_END or MEM_END_MARK */

#ifdef USE_FIND_LONGEST_SEARCH_ALL_OF_RANGE
#define MATCH_ARG_INIT(msa, arg_option, arg_region, arg_start, arg_gpos) do {\
  (msa).stack_p  = (void* )0;\
  (msa).options  = (arg_option);\
  (msa).region   = (arg_region);\
  (msa).start    = (arg_start);\
  (msa).gpos     = (arg_gpos);\
  (msa).best_len = ONIG_MISMATCH;\
} while(0)
#else
#define MATCH_ARG_INIT(msa, arg_option, arg_region, arg_start, arg_gpos) do {\
  (msa).stack_p  = (void* )0;\
  (msa).options  = (arg_option);\
  (msa).region   = (arg_region);\
  (msa).start    = (arg_start);\
  (msa).gpos     = (arg_gpos);\
} while(0)
#endif

#ifdef USE_COMBINATION_EXPLOSION_CHECK

#define STATE_CHECK_BUFF_MALLOC_THRESHOLD_SIZE  16

#define STATE_CHECK_BUFF_INIT(msa, str_len, offset, state_num) do {	\
  if ((state_num) > 0 && str_len >= STATE_CHECK_STRING_THRESHOLD_LEN) {\
    unsigned int size = (unsigned int )(((str_len) + 1) * (state_num) + 7) >> 3;\
    offset = ((offset) * (state_num)) >> 3;\
    if (size > 0 && offset < size && size < STATE_CHECK_BUFF_MAX_SIZE) {\
      if (size >= STATE_CHECK_BUFF_MALLOC_THRESHOLD_SIZE) {\
        (msa).state_check_buff = (void* )xmalloc(size);\
        CHECK_NULL_RETURN_MEMERR((msa).state_check_buff);\
      }\
      else \
        (msa).state_check_buff = (void* )xalloca(size);\
      xmemset(((char* )((msa).state_check_buff)+(offset)), 0, \
              (size_t )(size - (offset))); \
      (msa).state_check_buff_size = size;\
    }\
    else {\
      (msa).state_check_buff = (void* )0;\
      (msa).state_check_buff_size = 0;\
    }\
  }\
  else {\
    (msa).state_check_buff = (void* )0;\
    (msa).state_check_buff_size = 0;\
  }\
  } while(0)

#define MATCH_ARG_FREE(msa) do {\
  if ((msa).stack_p) xfree((msa).stack_p);\
  if ((msa).state_check_buff_size >= STATE_CHECK_BUFF_MALLOC_THRESHOLD_SIZE) { \
    if ((msa).state_check_buff) xfree((msa).state_check_buff);\
  }\
} while(0)
#else /* USE_COMBINATION_EXPLOSION_CHECK */
#define MATCH_ARG_FREE(msa)  if ((msa).stack_p) xfree((msa).stack_p)
#endif /* USE_COMBINATION_EXPLOSION_CHECK */



#define MAX_PTR_NUM 100

#define STACK_INIT(alloc_addr, heap_addr, ptr_num, stack_num)  do {\
  if (ptr_num > MAX_PTR_NUM) {\
    alloc_addr = (char* )xmalloc(sizeof(OnigStackIndex) * (ptr_num));\
    heap_addr  = alloc_addr;\
    if (msa->stack_p) {\
      stk_alloc = (OnigStackType* )(msa->stack_p);\
      stk_base  = stk_alloc;\
      stk       = stk_base;\
      stk_end   = stk_base + msa->stack_n;\
    } else {\
      stk_alloc = (OnigStackType* )xalloca(sizeof(OnigStackType) * (stack_num));\
      stk_base  = stk_alloc;\
      stk       = stk_base;\
      stk_end   = stk_base + (stack_num);\
    }\
  } else if (msa->stack_p) {\
    alloc_addr = (char* )xalloca(sizeof(OnigStackIndex) * (ptr_num));\
    heap_addr  = NULL;\
    stk_alloc  = (OnigStackType* )(msa->stack_p);\
    stk_base   = stk_alloc;\
    stk        = stk_base;\
    stk_end    = stk_base + msa->stack_n;\
  }\
  else {\
    alloc_addr = (char* )xalloca(sizeof(OnigStackIndex) * (ptr_num)\
		       + sizeof(OnigStackType) * (stack_num));\
    heap_addr  = NULL;\
    stk_alloc  = (OnigStackType* )(alloc_addr + sizeof(OnigStackIndex) * (ptr_num));\
    stk_base   = stk_alloc;\
    stk        = stk_base;\
    stk_end    = stk_base + (stack_num);\
  }\
} while(0)

#define STACK_SAVE do{\
  if (stk_base != stk_alloc) {\
    msa->stack_p = stk_base;\
    msa->stack_n = stk_end - stk_base; /* TODO: check overflow */\
  };\
} while(0)

static unsigned int MatchStackLimitSize = DEFAULT_MATCH_STACK_LIMIT_SIZE;

extern unsigned int
onig_get_match_stack_limit_size(void)
{
  return MatchStackLimitSize;
}

extern int
onig_set_match_stack_limit_size(unsigned int size)
{
  MatchStackLimitSize = size;
  return 0;
}

static int
stack_double(OnigStackType** arg_stk_base, OnigStackType** arg_stk_end,
	     OnigStackType** arg_stk, OnigStackType* stk_alloc, OnigMatchArg* msa)
{
  size_t n;
  OnigStackType *x, *stk_base, *stk_end, *stk;

  stk_base = *arg_stk_base;
  stk_end  = *arg_stk_end;
  stk      = *arg_stk;

  n = stk_end - stk_base;
  if (stk_base == stk_alloc && IS_NULL(msa->stack_p)) {
    x = (OnigStackType* )xmalloc(sizeof(OnigStackType) * n * 2);
    if (IS_NULL(x)) {
      STACK_SAVE;
      return ONIGERR_MEMORY;
    }
    xmemcpy(x, stk_base, n * sizeof(OnigStackType));
    n *= 2;
  }
  else {
    unsigned int limit_size = MatchStackLimitSize;
    n *= 2;
    if (limit_size != 0 && n > limit_size) {
      if ((unsigned int )(stk_end - stk_base) == limit_size)
        return ONIGERR_MATCH_STACK_LIMIT_OVER;
      else
        n = limit_size;
    }
    x = (OnigStackType* )xrealloc(stk_base, sizeof(OnigStackType) * n);
    if (IS_NULL(x)) {
      STACK_SAVE;
      return ONIGERR_MEMORY;
    }
  }
  *arg_stk      = x + (stk - stk_base);
  *arg_stk_base = x;
  *arg_stk_end  = x + n;
  return 0;
}

#define STACK_ENSURE(n)	do {\
  if (stk_end - stk < (n)) {\
    int r = stack_double(&stk_base, &stk_end, &stk, stk_alloc, msa);\
    if (r != 0) {\
      STACK_SAVE;\
      if (xmalloc_base) xfree(xmalloc_base);\
      return r;\
    }\
  }\
} while(0)

#define STACK_AT(index)        (stk_base + (index))
#define GET_STACK_INDEX(stk)   ((stk) - stk_base)

#define STACK_PUSH_TYPE(stack_type) do {\
  STACK_ENSURE(1);\
  stk->type = (stack_type);\
  STACK_INC;\
} while(0)

#define IS_TO_VOID_TARGET(stk) (((stk)->type & STK_MASK_TO_VOID_TARGET) != 0)

#ifdef USE_COMBINATION_EXPLOSION_CHECK
#define STATE_CHECK_POS(s,snum) \
  (((s) - str) * num_comb_exp_check + ((snum) - 1))
#define STATE_CHECK_VAL(v,snum) do {\
  if (state_check_buff != NULL) {\
    int x = STATE_CHECK_POS(s,snum);\
    (v) = state_check_buff[x/8] & (1<<(x%8));\
  }\
  else (v) = 0;\
} while(0)


#define ELSE_IF_STATE_CHECK_MARK(stk) \
  else if ((stk)->type == STK_STATE_CHECK_MARK) { \
    int x = STATE_CHECK_POS(stk->u.state.pstr, stk->u.state.state_check);\
    state_check_buff[x/8] |= (1<<(x%8));				\
  }

#define STACK_PUSH(stack_type,pat,s,sprev,keep) do {\
  STACK_ENSURE(1);\
  stk->type = (stack_type);\
  stk->u.state.pcode     = (pat);\
  stk->u.state.pstr      = (s);\
  stk->u.state.pstr_prev = (sprev);\
  stk->u.state.state_check = 0;\
  stk->u.state.pkeep     = (keep);\
  STACK_INC;\
} while(0)

#define STACK_PUSH_ENSURED(stack_type,pat) do {\
  stk->type = (stack_type);\
  stk->u.state.pcode = (pat);\
  stk->u.state.state_check = 0;\
  STACK_INC;\
} while(0)

#define STACK_PUSH_ALT_WITH_STATE_CHECK(pat,s,sprev,snum,keep) do {\
  STACK_ENSURE(1);\
  stk->type = STK_ALT;\
  stk->u.state.pcode     = (pat);\
  stk->u.state.pstr      = (s);\
  stk->u.state.pstr_prev = (sprev);\
  stk->u.state.state_check = ((state_check_buff != NULL) ? (snum) : 0);\
  stk->u.state.pkeep     = (keep);\
  STACK_INC;\
} while(0)

#define STACK_PUSH_STATE_CHECK(s,snum) do {\
  if (state_check_buff != NULL) {\
    STACK_ENSURE(1);\
    stk->type = STK_STATE_CHECK_MARK;\
    stk->u.state.pstr = (s);\
    stk->u.state.state_check = (snum);\
    STACK_INC;\
  }\
} while(0)

#else /* USE_COMBINATION_EXPLOSION_CHECK */

#define ELSE_IF_STATE_CHECK_MARK(stk)

#define STACK_PUSH(stack_type,pat,s,sprev,keep) do {\
  STACK_ENSURE(1);\
  stk->type = (stack_type);\
  stk->u.state.pcode     = (pat);\
  stk->u.state.pstr      = (s);\
  stk->u.state.pstr_prev = (sprev);\
  stk->u.state.pkeep     = (keep);\
  STACK_INC;\
} while(0)

#define STACK_PUSH_ENSURED(stack_type,pat) do {\
  stk->type = (stack_type);\
  stk->u.state.pcode = (pat);\
  STACK_INC;\
} while(0)
#endif /* USE_COMBINATION_EXPLOSION_CHECK */

#define STACK_PUSH_ALT(pat,s,sprev,keep)     STACK_PUSH(STK_ALT,pat,s,sprev,keep)
#define STACK_PUSH_POS(s,sprev,keep)         STACK_PUSH(STK_POS,NULL_UCHARP,s,sprev,keep)
#define STACK_PUSH_POS_NOT(pat,s,sprev,keep) STACK_PUSH(STK_POS_NOT,pat,s,sprev,keep)
#define STACK_PUSH_STOP_BT              STACK_PUSH_TYPE(STK_STOP_BT)
#define STACK_PUSH_LOOK_BEHIND_NOT(pat,s,sprev,keep) \
        STACK_PUSH(STK_LOOK_BEHIND_NOT,pat,s,sprev,keep)

#define STACK_PUSH_REPEAT(id, pat) do {\
  STACK_ENSURE(1);\
  stk->type = STK_REPEAT;\
  stk->u.repeat.num    = (id);\
  stk->u.repeat.pcode  = (pat);\
  stk->u.repeat.count  = 0;\
  STACK_INC;\
} while(0)

#define STACK_PUSH_REPEAT_INC(sindex) do {\
  STACK_ENSURE(1);\
  stk->type = STK_REPEAT_INC;\
  stk->u.repeat_inc.si  = (sindex);\
  STACK_INC;\
} while(0)

#define STACK_PUSH_MEM_START(mnum, s) do {\
  STACK_ENSURE(1);\
  stk->type = STK_MEM_START;\
  stk->u.mem.num      = (mnum);\
  stk->u.mem.pstr     = (s);\
  stk->u.mem.start    = mem_start_stk[mnum];\
  stk->u.mem.end      = mem_end_stk[mnum];\
  mem_start_stk[mnum] = GET_STACK_INDEX(stk);\
  mem_end_stk[mnum]   = INVALID_STACK_INDEX;\
  STACK_INC;\
} while(0)

#define STACK_PUSH_MEM_END(mnum, s) do {\
  STACK_ENSURE(1);\
  stk->type = STK_MEM_END;\
  stk->u.mem.num    = (mnum);\
  stk->u.mem.pstr   = (s);\
  stk->u.mem.start  = mem_start_stk[mnum];\
  stk->u.mem.end    = mem_end_stk[mnum];\
  mem_end_stk[mnum] = GET_STACK_INDEX(stk);\
  STACK_INC;\
} while(0)

#define STACK_PUSH_MEM_END_MARK(mnum) do {\
  STACK_ENSURE(1);\
  stk->type = STK_MEM_END_MARK;\
  stk->u.mem.num = (mnum);\
  STACK_INC;\
} while(0)

#define STACK_GET_MEM_START(mnum, k) do {\
  int level = 0;\
  k = stk;\
  while (k > stk_base) {\
    k--;\
    if ((k->type & STK_MASK_MEM_END_OR_MARK) != 0 \
      && k->u.mem.num == (mnum)) {\
      level++;\
    }\
    else if (k->type == STK_MEM_START && k->u.mem.num == (mnum)) {\
      if (level == 0) break;\
      level--;\
    }\
  }\
} while(0)

#define STACK_GET_MEM_RANGE(k, mnum, start, end) do {\
  int level = 0;\
  while (k < stk) {\
    if (k->type == STK_MEM_START && k->u.mem.num == (mnum)) {\
      if (level == 0) (start) = k->u.mem.pstr;\
      level++;\
    }\
    else if (k->type == STK_MEM_END && k->u.mem.num == (mnum)) {\
      level--;\
      if (level == 0) {\
        (end) = k->u.mem.pstr;\
        break;\
      }\
    }\
    k++;\
  }\
} while(0)

#define STACK_PUSH_NULL_CHECK_START(cnum, s) do {\
  STACK_ENSURE(1);\
  stk->type = STK_NULL_CHECK_START;\
  stk->u.null_check.num  = (cnum);\
  stk->u.null_check.pstr = (s);\
  STACK_INC;\
} while(0)

#define STACK_PUSH_NULL_CHECK_END(cnum) do {\
  STACK_ENSURE(1);\
  stk->type = STK_NULL_CHECK_END;\
  stk->u.null_check.num  = (cnum);\
  STACK_INC;\
} while(0)

#define STACK_PUSH_CALL_FRAME(pat) do {\
  STACK_ENSURE(1);\
  stk->type = STK_CALL_FRAME;\
  stk->u.call_frame.ret_addr = (pat);\
  STACK_INC;\
} while(0)

#define STACK_PUSH_RETURN do {\
  STACK_ENSURE(1);\
  stk->type = STK_RETURN;\
  STACK_INC;\
} while(0)


#ifdef ONIG_DEBUG
#define STACK_BASE_CHECK(p, at) \
  if ((p) < stk_base) {\
    fprintf(stderr, "at %s\n", at);\
    goto stack_error;\
  }
#else
#define STACK_BASE_CHECK(p, at)
#endif

#define STACK_POP_ONE do {\
  stk--;\
  STACK_BASE_CHECK(stk, "STACK_POP_ONE"); \
} while(0)

#define STACK_POP  do {\
  switch (pop_level) {\
  case STACK_POP_LEVEL_FREE:\
    while (1) {\
      stk--;\
      STACK_BASE_CHECK(stk, "STACK_POP"); \
      if ((stk->type & STK_MASK_POP_USED) != 0)  break;\
      ELSE_IF_STATE_CHECK_MARK(stk);\
    }\
    break;\
  case STACK_POP_LEVEL_MEM_START:\
    while (1) {\
      stk--;\
      STACK_BASE_CHECK(stk, "STACK_POP 2"); \
      if ((stk->type & STK_MASK_POP_USED) != 0)  break;\
      else if (stk->type == STK_MEM_START) {\
        mem_start_stk[stk->u.mem.num] = stk->u.mem.start;\
        mem_end_stk[stk->u.mem.num]   = stk->u.mem.end;\
      }\
      ELSE_IF_STATE_CHECK_MARK(stk);\
    }\
    break;\
  default:\
    while (1) {\
      stk--;\
      STACK_BASE_CHECK(stk, "STACK_POP 3"); \
      if ((stk->type & STK_MASK_POP_USED) != 0)  break;\
      else if (stk->type == STK_MEM_START) {\
        mem_start_stk[stk->u.mem.num] = stk->u.mem.start;\
        mem_end_stk[stk->u.mem.num]   = stk->u.mem.end;\
      }\
      else if (stk->type == STK_REPEAT_INC) {\
        STACK_AT(stk->u.repeat_inc.si)->u.repeat.count--;\
      }\
      else if (stk->type == STK_MEM_END) {\
        mem_start_stk[stk->u.mem.num] = stk->u.mem.start;\
        mem_end_stk[stk->u.mem.num]   = stk->u.mem.end;\
      }\
      ELSE_IF_STATE_CHECK_MARK(stk);\
    }\
    break;\
  }\
} while(0)

#define STACK_POP_TIL_POS_NOT  do {\
  while (1) {\
    stk--;\
    STACK_BASE_CHECK(stk, "STACK_POP_TIL_POS_NOT"); \
    if (stk->type == STK_POS_NOT) break;\
    else if (stk->type == STK_MEM_START) {\
      mem_start_stk[stk->u.mem.num] = stk->u.mem.start;\
      mem_end_stk[stk->u.mem.num]   = stk->u.mem.end;\
    }\
    else if (stk->type == STK_REPEAT_INC) {\
      STACK_AT(stk->u.repeat_inc.si)->u.repeat.count--;\
    }\
    else if (stk->type == STK_MEM_END) {\
      mem_start_stk[stk->u.mem.num] = stk->u.mem.start;\
      mem_end_stk[stk->u.mem.num]   = stk->u.mem.end;\
    }\
    ELSE_IF_STATE_CHECK_MARK(stk);\
  }\
} while(0)

#define STACK_POP_TIL_LOOK_BEHIND_NOT  do {\
  while (1) {\
    stk--;\
    STACK_BASE_CHECK(stk, "STACK_POP_TIL_LOOK_BEHIND_NOT"); \
    if (stk->type == STK_LOOK_BEHIND_NOT) break;\
    else if (stk->type == STK_MEM_START) {\
      mem_start_stk[stk->u.mem.num] = stk->u.mem.start;\
      mem_end_stk[stk->u.mem.num]   = stk->u.mem.end;\
    }\
    else if (stk->type == STK_REPEAT_INC) {\
      STACK_AT(stk->u.repeat_inc.si)->u.repeat.count--;\
    }\
    else if (stk->type == STK_MEM_END) {\
      mem_start_stk[stk->u.mem.num] = stk->u.mem.start;\
      mem_end_stk[stk->u.mem.num]   = stk->u.mem.end;\
    }\
    ELSE_IF_STATE_CHECK_MARK(stk);\
  }\
} while(0)

#define STACK_POS_END(k) do {\
  k = stk;\
  while (1) {\
    k--;\
    STACK_BASE_CHECK(k, "STACK_POS_END"); \
    if (IS_TO_VOID_TARGET(k)) {\
      k->type = STK_VOID;\
    }\
    else if (k->type == STK_POS) {\
      k->type = STK_VOID;\
      break;\
    }\
  }\
} while(0)

#define STACK_STOP_BT_END do {\
  OnigStackType *k = stk;\
  while (1) {\
    k--;\
    STACK_BASE_CHECK(k, "STACK_STOP_BT_END"); \
    if (IS_TO_VOID_TARGET(k)) {\
      k->type = STK_VOID;\
    }\
    else if (k->type == STK_STOP_BT) {\
      k->type = STK_VOID;\
      break;\
    }\
  }\
} while(0)

#define STACK_NULL_CHECK(isnull,id,s) do {\
  OnigStackType* k = stk;\
  while (1) {\
    k--;\
    STACK_BASE_CHECK(k, "STACK_NULL_CHECK"); \
    if (k->type == STK_NULL_CHECK_START) {\
      if (k->u.null_check.num == (id)) {\
        (isnull) = (k->u.null_check.pstr == (s));\
        break;\
      }\
    }\
  }\
} while(0)

#define STACK_NULL_CHECK_REC(isnull,id,s) do {\
  int level = 0;\
  OnigStackType* k = stk;\
  while (1) {\
    k--;\
    STACK_BASE_CHECK(k, "STACK_NULL_CHECK_REC"); \
    if (k->type == STK_NULL_CHECK_START) {\
      if (k->u.null_check.num == (id)) {\
        if (level == 0) {\
          (isnull) = (k->u.null_check.pstr == (s));\
          break;\
        }\
        else level--;\
      }\
    }\
    else if (k->type == STK_NULL_CHECK_END) {\
      level++;\
    }\
  }\
} while(0)

#define STACK_NULL_CHECK_MEMST(isnull,id,s,reg) do {\
  OnigStackType* k = stk;\
  while (1) {\
    k--;\
    STACK_BASE_CHECK(k, "STACK_NULL_CHECK_MEMST"); \
    if (k->type == STK_NULL_CHECK_START) {\
      if (k->u.null_check.num == (id)) {\
        if (k->u.null_check.pstr != (s)) {\
          (isnull) = 0;\
          break;\
        }\
        else {\
          UChar* endp;\
          (isnull) = 1;\
          while (k < stk) {\
            if (k->type == STK_MEM_START) {\
              if (k->u.mem.end == INVALID_STACK_INDEX) {\
                (isnull) = 0; break;\
              }\
              if (BIT_STATUS_AT(reg->bt_mem_end, k->u.mem.num))\
                endp = STACK_AT(k->u.mem.end)->u.mem.pstr;\
              else\
                endp = (UChar* )k->u.mem.end;\
              if (STACK_AT(k->u.mem.start)->u.mem.pstr != endp) {\
                (isnull) = 0; break;\
              }\
              else if (endp != s) {\
                (isnull) = -1; /* empty, but position changed */ \
              }\
            }\
            k++;\
          }\
          break;\
        }\
      }\
    }\
  }\
} while(0)

#define STACK_NULL_CHECK_MEMST_REC(isnull,id,s,reg) do {\
  int level = 0;\
  OnigStackType* k = stk;\
  while (1) {\
    k--;\
    STACK_BASE_CHECK(k, "STACK_NULL_CHECK_MEMST_REC"); \
    if (k->type == STK_NULL_CHECK_START) {\
      if (k->u.null_check.num == (id)) {\
        if (level == 0) {\
          if (k->u.null_check.pstr != (s)) {\
            (isnull) = 0;\
            break;\
          }\
          else {\
            UChar* endp;\
            (isnull) = 1;\
            while (k < stk) {\
              if (k->type == STK_MEM_START) {\
                if (k->u.mem.end == INVALID_STACK_INDEX) {\
                  (isnull) = 0; break;\
                }\
                if (BIT_STATUS_AT(reg->bt_mem_end, k->u.mem.num))\
                  endp = STACK_AT(k->u.mem.end)->u.mem.pstr;\
                else\
                  endp = (UChar* )k->u.mem.end;\
                if (STACK_AT(k->u.mem.start)->u.mem.pstr != endp) {\
                  (isnull) = 0; break;\
                }\
                else if (endp != s) {\
                  (isnull) = -1; /* empty, but position changed */ \
                }\
              }\
              k++;\
            }\
            break;\
          }\
        }\
        else {\
          level--;\
        }\
      }\
    }\
    else if (k->type == STK_NULL_CHECK_END) {\
      if (k->u.null_check.num == (id)) level++;\
    }\
  }\
} while(0)

#define STACK_GET_REPEAT(id, k) do {\
  int level = 0;\
  k = stk;\
  while (1) {\
    k--;\
    STACK_BASE_CHECK(k, "STACK_GET_REPEAT"); \
    if (k->type == STK_REPEAT) {\
      if (level == 0) {\
        if (k->u.repeat.num == (id)) {\
          break;\
        }\
      }\
    }\
    else if (k->type == STK_CALL_FRAME) level--;\
    else if (k->type == STK_RETURN)     level++;\
  }\
} while(0)

#define STACK_RETURN(addr)  do {\
  int level = 0;\
  OnigStackType* k = stk;\
  while (1) {\
    k--;\
    STACK_BASE_CHECK(k, "STACK_RETURN"); \
    if (k->type == STK_CALL_FRAME) {\
      if (level == 0) {\
        (addr) = k->u.call_frame.ret_addr;\
        break;\
      }\
      else level--;\
    }\
    else if (k->type == STK_RETURN)\
      level++;\
  }\
} while(0)


#define STRING_CMP(s1,s2,len) do {\
  while (len-- > 0) {\
    if (*s1++ != *s2++) goto fail;\
  }\
} while(0)

#define STRING_CMP_IC(case_fold_flag,s1,ps2,len,text_end) do {\
  if (string_cmp_ic(encode, case_fold_flag, s1, ps2, len, text_end) == 0) \
    goto fail; \
} while(0)

static int string_cmp_ic(OnigEncoding enc, int case_fold_flag,
			 UChar* s1, UChar** ps2, OnigDistance mblen, const UChar* text_end)
{
  UChar buf1[ONIGENC_MBC_CASE_FOLD_MAXLEN];
  UChar buf2[ONIGENC_MBC_CASE_FOLD_MAXLEN];
  UChar *p1, *p2, *end1, *s2;
  int len1, len2;

  s2   = *ps2;
  end1 = s1 + mblen;
  while (s1 < end1) {
    len1 = ONIGENC_MBC_CASE_FOLD(enc, case_fold_flag, &s1, text_end, buf1);
    len2 = ONIGENC_MBC_CASE_FOLD(enc, case_fold_flag, &s2, text_end, buf2);
    if (len1 != len2) return 0;
    p1 = buf1;
    p2 = buf2;
    while (len1-- > 0) {
      if (*p1 != *p2) return 0;
      p1++;
      p2++;
    }
  }

  *ps2 = s2;
  return 1;
}

#define STRING_CMP_VALUE(s1,s2,len,is_fail) do {\
  is_fail = 0;\
  while (len-- > 0) {\
    if (*s1++ != *s2++) {\
      is_fail = 1; break;\
    }\
  }\
} while(0)

#define STRING_CMP_VALUE_IC(case_fold_flag,s1,ps2,len,text_end,is_fail) do {\
  if (string_cmp_ic(encode, case_fold_flag, s1, ps2, len, text_end) == 0) \
    is_fail = 1; \
  else \
    is_fail = 0; \
} while(0)


#define IS_EMPTY_STR           (str == end)
#define ON_STR_BEGIN(s)       ((s) == str)
#define ON_STR_END(s)         ((s) == end)
#ifdef USE_MATCH_RANGE_MUST_BE_INSIDE_OF_SPECIFIED_RANGE
#define DATA_ENSURE_CHECK1     (s < right_range)
#define DATA_ENSURE_CHECK(n)   (s + (n) <= right_range)
#define DATA_ENSURE(n)         if (s + (n) > right_range) goto fail
#else
#define DATA_ENSURE_CHECK1     (s < end)
#define DATA_ENSURE_CHECK(n)   (s + (n) <= end)
#define DATA_ENSURE(n)         if (s + (n) > end) goto fail
#endif /* USE_MATCH_RANGE_MUST_BE_INSIDE_OF_SPECIFIED_RANGE */


#ifdef USE_CAPTURE_HISTORY
static int
make_capture_history_tree(OnigCaptureTreeNode* node, OnigStackType** kp,
                          OnigStackType* stk_top, UChar* str, regex_t* reg)
{
  int n, r;
  OnigCaptureTreeNode* child;
  OnigStackType* k = *kp;

  while (k < stk_top) {
    if (k->type == STK_MEM_START) {
      n = k->u.mem.num;
      if (n <= ONIG_MAX_CAPTURE_HISTORY_GROUP &&
          BIT_STATUS_AT(reg->capture_history, n) != 0) {
        child = history_node_new();
        CHECK_NULL_RETURN_MEMERR(child);
        child->group = n;
        child->beg = k->u.mem.pstr - str;
        r = history_tree_add_child(node, child);
        if (r != 0) {
          history_tree_free(child);
          return r;
        }
        *kp = (k + 1);
        r = make_capture_history_tree(child, kp, stk_top, str, reg);
        if (r != 0) return r;

        k = *kp;
        child->end = k->u.mem.pstr - str;
      }
    }
    else if (k->type == STK_MEM_END) {
      if (k->u.mem.num == node->group) {
        node->end = k->u.mem.pstr - str;
        *kp = k;
        return 0;
      }
    }
    k++;
  }

  return 1; /* 1: root node ending. */
}
#endif /* USE_CAPTURE_HISTORY */

#ifdef USE_BACKREF_WITH_LEVEL
static int mem_is_in_memp(int mem, int num, UChar* memp)
{
  int i;
  MemNumType m;

  for (i = 0; i < num; i++) {
    GET_MEMNUM_INC(m, memp);
    if (mem == (int )m) return 1;
  }
  return 0;
}

static int backref_match_at_nested_level(regex_t* reg
	 , OnigStackType* top, OnigStackType* stk_base
	 , int ignore_case, int case_fold_flag
	 , int nest, int mem_num, UChar* memp, UChar** s, const UChar* send)
{
  UChar *ss, *p, *pstart, *pend = NULL_UCHARP;
  int level;
  OnigStackType* k;

  level = 0;
  k = top;
  k--;
  while (k >= stk_base) {
    if (k->type == STK_CALL_FRAME) {
      level--;
    }
    else if (k->type == STK_RETURN) {
      level++;
    }
    else if (level == nest) {
      if (k->type == STK_MEM_START) {
	if (mem_is_in_memp(k->u.mem.num, mem_num, memp)) {
	  pstart = k->u.mem.pstr;
	  if (pend != NULL_UCHARP) {
	    if (pend - pstart > send - *s) return 0; /* or goto next_mem; */
	    p  = pstart;
	    ss = *s;

	    if (ignore_case != 0) {
	      if (string_cmp_ic(reg->enc, case_fold_flag,
				pstart, &ss, pend - pstart, send) == 0)
		return 0; /* or goto next_mem; */
	    }
	    else {
	      while (p < pend) {
		if (*p++ != *ss++) return 0; /* or goto next_mem; */
	      }
	    }

	    *s = ss;
	    return 1;
	  }
	}
      }
      else if (k->type == STK_MEM_END) {
	if (mem_is_in_memp(k->u.mem.num, mem_num, memp)) {
	  pend = k->u.mem.pstr;
	}
      }
    }
    k--;
  }

  return 0;
}
#endif /* USE_BACKREF_WITH_LEVEL */


#ifdef ONIG_DEBUG_STATISTICS

#define USE_TIMEOFDAY

#ifdef USE_TIMEOFDAY
#ifdef HAVE_SYS_TIME_H
#include <sys/time.h>
#endif
#ifdef HAVE_UNISTD_H
#include <unistd.h>
#endif
static struct timeval ts, te;
#define GETTIME(t)        gettimeofday(&(t), (struct timezone* )0)
#define TIMEDIFF(te,ts)   (((te).tv_usec - (ts).tv_usec) + \
                           (((te).tv_sec - (ts).tv_sec)*1000000))
#else /* USE_TIMEOFDAY */
#ifdef HAVE_SYS_TIMES_H
#include <sys/times.h>
#endif
static struct tms ts, te;
#define GETTIME(t)         times(&(t))
#define TIMEDIFF(te,ts)   ((te).tms_utime - (ts).tms_utime)
#endif /* USE_TIMEOFDAY */

static int OpCounter[256];
static int OpPrevCounter[256];
static unsigned long OpTime[256];
static int OpCurr = OP_FINISH;
static int OpPrevTarget = OP_FAIL;
static int MaxStackDepth = 0;

#define MOP_IN(opcode) do {\
  if (opcode == OpPrevTarget) OpPrevCounter[OpCurr]++;\
  OpCurr = opcode;\
  OpCounter[opcode]++;\
  GETTIME(ts);\
} while(0)

#define MOP_OUT do {\
  GETTIME(te);\
  OpTime[OpCurr] += TIMEDIFF(te, ts);\
} while(0)

extern void
onig_statistics_init(void)
{
  int i;
  for (i = 0; i < 256; i++) {
    OpCounter[i] = OpPrevCounter[i] = 0; OpTime[i] = 0;
  }
  MaxStackDepth = 0;
}

extern void
onig_print_statistics(FILE* f)
{
  int i;
  fprintf(f, "   count      prev        time\n");
  for (i = 0; OnigOpInfo[i].opcode >= 0; i++) {
    fprintf(f, "%8d: %8d: %10lu: %s\n",
	    OpCounter[i], OpPrevCounter[i], OpTime[i], OnigOpInfo[i].name);
  }
  fprintf(f, "\nmax stack depth: %d\n", MaxStackDepth);
}

#define STACK_INC do {\
  stk++;\
  if (stk - stk_base > MaxStackDepth) \
    MaxStackDepth = stk - stk_base;\
} while(0)

#else /* ONIG_DEBUG_STATISTICS */
#define STACK_INC     stk++

#define MOP_IN(opcode)
#define MOP_OUT
#endif /* ONIG_DEBUG_STATISTICS */



/* matching region of POSIX API */
typedef int regoff_t;

typedef struct {
  regoff_t  rm_so;
  regoff_t  rm_eo;
} posix_regmatch_t;

/* match data(str - end) from position (sstart). */
/* if sstart == str then set sprev to NULL. */
static OnigPosition
match_at(regex_t* reg, const UChar* str, const UChar* end,
#ifdef USE_MATCH_RANGE_MUST_BE_INSIDE_OF_SPECIFIED_RANGE
	 const UChar* right_range,
#endif
	 const UChar* sstart, UChar* sprev, OnigMatchArg* msa)
{
  static const UChar FinishCode[] = { OP_FINISH };

  int i, num_mem, pop_level;
  ptrdiff_t n, best_len;
  LengthType tlen, tlen2;
  MemNumType mem;
  RelAddrType addr;
  OnigOptionType option = reg->options;
  OnigEncoding encode = reg->enc;
  OnigCaseFoldType case_fold_flag = reg->case_fold_flag;
  UChar *s, *q, *sbegin;
  UChar *p = reg->p;
  UChar *pkeep;
  char *alloca_base;
  char *xmalloc_base = NULL;
  OnigStackType *stk_alloc, *stk_base, *stk, *stk_end;
  OnigStackType *stkp; /* used as any purpose. */
  OnigStackIndex si;
  OnigStackIndex *repeat_stk;
  OnigStackIndex *mem_start_stk, *mem_end_stk;
#ifdef USE_COMBINATION_EXPLOSION_CHECK
  int scv;
  unsigned char* state_check_buff = msa->state_check_buff;
  int num_comb_exp_check = reg->num_comb_exp_check;
#endif

#if USE_DIRECT_THREADED_VM
#define VM_LOOP JUMP;
#define VM_LOOP_END
#define CASE(x) L_##x: sbegin = s; OPCODE_EXEC_HOOK;
#define DEFAULT L_DEFAULT:
#define NEXT sprev = sbegin; JUMP
#define JUMP goto *oplabels[*p++]

  static const void *oplabels[] = {
    &&L_OP_FINISH,               /* matching process terminator (no more alternative) */
    &&L_OP_END,                  /* pattern code terminator (success end) */

    &&L_OP_EXACT1,               /* single byte, N = 1 */
    &&L_OP_EXACT2,               /* single byte, N = 2 */
    &&L_OP_EXACT3,               /* single byte, N = 3 */
    &&L_OP_EXACT4,               /* single byte, N = 4 */
    &&L_OP_EXACT5,               /* single byte, N = 5 */
    &&L_OP_EXACTN,               /* single byte */
    &&L_OP_EXACTMB2N1,           /* mb-length = 2 N = 1 */
    &&L_OP_EXACTMB2N2,           /* mb-length = 2 N = 2 */
    &&L_OP_EXACTMB2N3,           /* mb-length = 2 N = 3 */
    &&L_OP_EXACTMB2N,            /* mb-length = 2 */
    &&L_OP_EXACTMB3N,            /* mb-length = 3 */
    &&L_OP_EXACTMBN,             /* other length */

    &&L_OP_EXACT1_IC,            /* single byte, N = 1, ignore case */
    &&L_OP_EXACTN_IC,            /* single byte,        ignore case */

    &&L_OP_CCLASS,
    &&L_OP_CCLASS_MB,
    &&L_OP_CCLASS_MIX,
    &&L_OP_CCLASS_NOT,
    &&L_OP_CCLASS_MB_NOT,
    &&L_OP_CCLASS_MIX_NOT,
    &&L_OP_CCLASS_NODE,          /* pointer to CClassNode node */

    &&L_OP_ANYCHAR,                 /* "."  */
    &&L_OP_ANYCHAR_ML,              /* "."  multi-line */
    &&L_OP_ANYCHAR_STAR,            /* ".*" */
    &&L_OP_ANYCHAR_ML_STAR,         /* ".*" multi-line */
    &&L_OP_ANYCHAR_STAR_PEEK_NEXT,
    &&L_OP_ANYCHAR_ML_STAR_PEEK_NEXT,

    &&L_OP_WORD,
    &&L_OP_NOT_WORD,
    &&L_OP_WORD_BOUND,
    &&L_OP_NOT_WORD_BOUND,
#ifdef USE_WORD_BEGIN_END
    &&L_OP_WORD_BEGIN,
    &&L_OP_WORD_END,
#else
    &&L_DEFAULT,
    &&L_DEFAULT,
#endif
    &&L_OP_ASCII_WORD,
    &&L_OP_NOT_ASCII_WORD,
    &&L_OP_ASCII_WORD_BOUND,
    &&L_OP_NOT_ASCII_WORD_BOUND,
#ifdef USE_WORD_BEGIN_END
    &&L_OP_ASCII_WORD_BEGIN,
    &&L_OP_ASCII_WORD_END,
#else
    &&L_DEFAULT,
    &&L_DEFAULT,
#endif

    &&L_OP_BEGIN_BUF,
    &&L_OP_END_BUF,
    &&L_OP_BEGIN_LINE,
    &&L_OP_END_LINE,
    &&L_OP_SEMI_END_BUF,
    &&L_OP_BEGIN_POSITION,
    &&L_OP_BEGIN_POS_OR_LINE,    /* used for implicit anchor optimization */

    &&L_OP_BACKREF1,
    &&L_OP_BACKREF2,
    &&L_OP_BACKREFN,
    &&L_OP_BACKREFN_IC,
    &&L_OP_BACKREF_MULTI,
    &&L_OP_BACKREF_MULTI_IC,
#ifdef USE_BACKREF_WITH_LEVEL
    &&L_OP_BACKREF_WITH_LEVEL,   /* \k<xxx+n>, \k<xxx-n> */
#else
    &&L_DEFAULT,
#endif
    &&L_OP_MEMORY_START,
    &&L_OP_MEMORY_START_PUSH,    /* push back-tracker to stack */
    &&L_OP_MEMORY_END_PUSH,      /* push back-tracker to stack */
#ifdef USE_SUBEXP_CALL
    &&L_OP_MEMORY_END_PUSH_REC,  /* push back-tracker to stack */
#else
    &&L_DEFAULT,
#endif
    &&L_OP_MEMORY_END,
#ifdef USE_SUBEXP_CALL
    &&L_OP_MEMORY_END_REC,       /* push marker to stack */
#else
    &&L_DEFAULT,
#endif

    &&L_OP_KEEP,

    &&L_OP_FAIL,                 /* pop stack and move */
    &&L_OP_JUMP,
    &&L_OP_PUSH,
    &&L_OP_POP,
    &&L_OP_PUSH_OR_JUMP_EXACT1,  /* if match exact then push, else jump. */
    &&L_OP_PUSH_IF_PEEK_NEXT,    /* if match exact then push, else none. */
    &&L_OP_REPEAT,               /* {n,m} */
    &&L_OP_REPEAT_NG,            /* {n,m}? (non greedy) */
    &&L_OP_REPEAT_INC,
    &&L_OP_REPEAT_INC_NG,        /* non greedy */
    &&L_OP_REPEAT_INC_SG,        /* search and get in stack */
    &&L_OP_REPEAT_INC_NG_SG,     /* search and get in stack (non greedy) */
    &&L_OP_NULL_CHECK_START,     /* null loop checker start */
    &&L_OP_NULL_CHECK_END,       /* null loop checker end   */
#ifdef USE_MONOMANIAC_CHECK_CAPTURES_IN_ENDLESS_REPEAT
    &&L_OP_NULL_CHECK_END_MEMST, /* null loop checker end (with capture status) */
#else
    &&L_DEFAULT,
#endif
#ifdef USE_SUBEXP_CALL
    &&L_OP_NULL_CHECK_END_MEMST_PUSH, /* with capture status and push check-end */
#else
    &&L_DEFAULT,
#endif

    &&L_OP_PUSH_POS,             /* (?=...)  start */
    &&L_OP_POP_POS,              /* (?=...)  end   */
    &&L_OP_PUSH_POS_NOT,         /* (?!...)  start */
    &&L_OP_FAIL_POS,             /* (?!...)  end   */
    &&L_OP_PUSH_STOP_BT,         /* (?>...)  start */
    &&L_OP_POP_STOP_BT,          /* (?>...)  end   */
    &&L_OP_LOOK_BEHIND,          /* (?<=...) start (no needs end opcode) */
    &&L_OP_PUSH_LOOK_BEHIND_NOT, /* (?<!...) start */
    &&L_OP_FAIL_LOOK_BEHIND_NOT, /* (?<!...) end   */

#ifdef USE_SUBEXP_CALL
    &&L_OP_CALL,                 /* \g<name> */
    &&L_OP_RETURN,
#else
    &&L_DEFAULT,
    &&L_DEFAULT,
#endif
    &&L_OP_CONDITION,

#ifdef USE_COMBINATION_EXPLOSION_CHECK
    &&L_OP_STATE_CHECK_PUSH,         /* combination explosion check and push */
    &&L_OP_STATE_CHECK_PUSH_OR_JUMP, /* check ok -> push, else jump  */
    &&L_OP_STATE_CHECK,              /* check only */
#else
    &&L_DEFAULT,
    &&L_DEFAULT,
    &&L_DEFAULT,
#endif
#ifdef USE_COMBINATION_EXPLOSION_CHECK
    &&L_OP_STATE_CHECK_ANYCHAR_STAR,
    &&L_OP_STATE_CHECK_ANYCHAR_ML_STAR,
#else
    &&L_DEFAULT,
    &&L_DEFAULT,
#endif
    /* no need: IS_DYNAMIC_OPTION() == 0 */
#if 0   /* no need: IS_DYNAMIC_OPTION() == 0 */
    &&L_OP_SET_OPTION_PUSH,    /* set option and push recover option */
    &&L_OP_SET_OPTION          /* set option */
#else
    &&L_DEFAULT,
    &&L_DEFAULT
#endif
  };
#else

#define VM_LOOP                                 \
  while (1) {                                   \
  OPCODE_EXEC_HOOK;                             \
  sbegin = s;                                   \
  switch (*p++) {
#define VM_LOOP_END } sprev = sbegin; }
#define CASE(x) case x:
#define DEFAULT default:
#define NEXT break
#define JUMP continue; break
#endif


#ifdef USE_SUBEXP_CALL
  /* Stack #0 is used to store the pattern itself and used for (?R), \g<0>, etc. */
  n = reg->num_repeat + (reg->num_mem + 1) * 2;

  STACK_INIT(alloca_base, xmalloc_base, n, INIT_MATCH_STACK_SIZE);
  pop_level = reg->stack_pop_level;
  num_mem = reg->num_mem;
  repeat_stk = (OnigStackIndex* )alloca_base;

  mem_start_stk = (OnigStackIndex* )(repeat_stk + reg->num_repeat);
  mem_end_stk   = mem_start_stk + (num_mem + 1);
#else /* USE_SUBEXP_CALL */
  /* Stack #0 not is used. */
  n = reg->num_repeat + reg->num_mem * 2;

  STACK_INIT(alloca_base, xmalloc_base, n, INIT_MATCH_STACK_SIZE);
  pop_level = reg->stack_pop_level;
  num_mem = reg->num_mem;
  repeat_stk = (OnigStackIndex* )alloca_base;

  mem_start_stk = (OnigStackIndex* )(repeat_stk + reg->num_repeat);
  mem_end_stk   = mem_start_stk + num_mem;
  mem_start_stk--; /* for index start from 1,
		      mem_start_stk[1]..mem_start_stk[num_mem] */
  mem_end_stk--;   /* for index start from 1,
		      mem_end_stk[1]..mem_end_stk[num_mem] */
#endif /* USE_SUBEXP_CALL */
  {
      OnigStackIndex *pp = mem_start_stk;
      for (; pp < (repeat_stk + n); pp+=2) {
	  pp[0] = INVALID_STACK_INDEX;
	  pp[1] = INVALID_STACK_INDEX;
      }
  }

#ifdef ONIG_DEBUG_MATCH
  fprintf(stderr, "match_at: str: %"PRIdPTR" (%p), end: %"PRIdPTR" (%p), start: %"PRIdPTR" (%p), sprev: %"PRIdPTR" (%p)\n",
	  (intptr_t )str, str, (intptr_t )end, end, (intptr_t )sstart, sstart, (intptr_t )sprev, sprev);
  fprintf(stderr, "size: %d, start offset: %d\n",
	  (int )(end - str), (int )(sstart - str));
#endif

  STACK_PUSH_ENSURED(STK_ALT, (UChar* )FinishCode);  /* bottom stack */
  best_len = ONIG_MISMATCH;
  s = (UChar* )sstart;
  pkeep = (UChar* )sstart;


#ifdef ONIG_DEBUG_MATCH
#define OPCODE_EXEC_HOOK                                                \
    if (s) {                                                            \
      UChar *op, *q, *bp, buf[50];                                      \
      int len;                                                          \
      op = p - 1;                                                       \
      fprintf(stderr, "%4"PRIdPTR"> \"", (*op == OP_FINISH) ? (ptrdiff_t )-1 : s - str); \
      bp = buf;                                                         \
      q = s;                                                            \
      if (*op != OP_FINISH) {    /* s may not be a valid pointer if OP_FINISH. */ \
	for (i = 0; i < 7 && q < end; i++) {                            \
	  len = enclen(encode, q, end);                                  \
	  while (len-- > 0) *bp++ = *q++;                               \
	}                                                               \
      }                                                                 \
      if (q < end) { xmemcpy(bp, "...\"", 4); bp += 4; }                \
      else         { xmemcpy(bp, "\"",    1); bp += 1; }                \
      *bp = 0;                                                          \
      fputs((char* )buf, stderr);                                       \
      for (i = 0; i < 20 - (bp - buf); i++) fputc(' ', stderr);         \
<<<<<<< HEAD
      fprintf(stderr, "%4"PRIdPTR":", (p == FinishCode) ? (ptrdiff_t )-1 : p - reg->p); \
      onig_print_compiled_byte_code(stderr, p, p + strlen((char *)p),NULL, encode); \
=======
      fprintf(stderr, "%4"PRIdPTR":", (op == FinishCode) ? (ptrdiff_t )-1 : op - reg->p); \
      onig_print_compiled_byte_code(stderr, op, NULL, encode);           \
>>>>>>> 813ea52e
      fprintf(stderr, "\n");                                            \
    }
#else
#define OPCODE_EXEC_HOOK ((void) 0)
#endif


  VM_LOOP {
    CASE(OP_END)  MOP_IN(OP_END);
      n = s - sstart;
      if (n > best_len) {
	OnigRegion* region;
#ifdef USE_FIND_LONGEST_SEARCH_ALL_OF_RANGE
	if (IS_FIND_LONGEST(option)) {
	  if (n > msa->best_len) {
	    msa->best_len = n;
	    msa->best_s   = (UChar* )sstart;
	  }
	  else
	    goto end_best_len;
        }
#endif
	best_len = n;
	region = msa->region;
	if (region) {
#ifdef USE_POSIX_API_REGION_OPTION
	  if (IS_POSIX_REGION(msa->options)) {
	    posix_regmatch_t* rmt = (posix_regmatch_t* )region;

	    rmt[0].rm_so = (regoff_t )(((pkeep > s) ? s : pkeep) - str);
	    rmt[0].rm_eo = (regoff_t )(s - str);
	    for (i = 1; i <= num_mem; i++) {
	      if (mem_end_stk[i] != INVALID_STACK_INDEX) {
		if (BIT_STATUS_AT(reg->bt_mem_start, i))
		  rmt[i].rm_so = (regoff_t )(STACK_AT(mem_start_stk[i])->u.mem.pstr - str);
		else
		  rmt[i].rm_so = (regoff_t )((UChar* )((void* )(mem_start_stk[i])) - str);

		rmt[i].rm_eo = (regoff_t )((BIT_STATUS_AT(reg->bt_mem_end, i)
				? STACK_AT(mem_end_stk[i])->u.mem.pstr
				: (UChar* )((void* )mem_end_stk[i])) - str);
	      }
	      else {
		rmt[i].rm_so = rmt[i].rm_eo = ONIG_REGION_NOTPOS;
	      }
	    }
	  }
	  else {
#endif /* USE_POSIX_API_REGION_OPTION */
	    region->beg[0] = ((pkeep > s) ? s : pkeep) - str;
	    region->end[0] = s - str;
	    for (i = 1; i <= num_mem; i++) {
	      if (mem_end_stk[i] != INVALID_STACK_INDEX) {
		if (BIT_STATUS_AT(reg->bt_mem_start, i))
		  region->beg[i] = STACK_AT(mem_start_stk[i])->u.mem.pstr - str;
		else
		  region->beg[i] = (UChar* )((void* )mem_start_stk[i]) - str;

		region->end[i] = (BIT_STATUS_AT(reg->bt_mem_end, i)
				  ? STACK_AT(mem_end_stk[i])->u.mem.pstr
				  : (UChar* )((void* )mem_end_stk[i])) - str;
	      }
	      else {
		region->beg[i] = region->end[i] = ONIG_REGION_NOTPOS;
	      }
	    }

#ifdef USE_CAPTURE_HISTORY
	    if (reg->capture_history != 0) {
              int r;
              OnigCaptureTreeNode* node;

              if (IS_NULL(region->history_root)) {
                region->history_root = node = history_node_new();
                CHECK_NULL_RETURN_MEMERR(node);
              }
              else {
                node = region->history_root;
                history_tree_clear(node);
              }

              node->group = 0;
              node->beg   = ((pkeep > s) ? s : pkeep) - str;
              node->end   = s - str;

              stkp = stk_base;
              r = make_capture_history_tree(region->history_root, &stkp,
                                            stk, (UChar* )str, reg);
              if (r < 0) {
                best_len = r; /* error code */
                goto finish;
              }
	    }
#endif /* USE_CAPTURE_HISTORY */
#ifdef USE_POSIX_API_REGION_OPTION
	  } /* else IS_POSIX_REGION() */
#endif
	} /* if (region) */
      } /* n > best_len */

#ifdef USE_FIND_LONGEST_SEARCH_ALL_OF_RANGE
    end_best_len:
#endif
      MOP_OUT;

      if (IS_FIND_CONDITION(option)) {
	if (IS_FIND_NOT_EMPTY(option) && s == sstart) {
	  best_len = ONIG_MISMATCH;
	  goto fail; /* for retry */
	}
	if (IS_FIND_LONGEST(option) && DATA_ENSURE_CHECK1) {
	  goto fail; /* for retry */
	}
      }

      /* default behavior: return first-matching result. */
      goto finish;
      NEXT;

    CASE(OP_EXACT1)  MOP_IN(OP_EXACT1);
#if 0
      DATA_ENSURE(1);
      if (*p != *s) goto fail;
      p++; s++;
#endif
      if (*p != *s++) goto fail;
      DATA_ENSURE(0);
      p++;
      MOP_OUT;
      NEXT;

    CASE(OP_EXACT1_IC)  MOP_IN(OP_EXACT1_IC);
      {
	int len;
	UChar *q, lowbuf[ONIGENC_MBC_CASE_FOLD_MAXLEN];

	DATA_ENSURE(1);
	len = ONIGENC_MBC_CASE_FOLD(encode,
		    /* DISABLE_CASE_FOLD_MULTI_CHAR(case_fold_flag), */
		    case_fold_flag,
		    &s, end, lowbuf);
	DATA_ENSURE(0);
	q = lowbuf;
	while (len-- > 0) {
	  if (*p != *q) {
            goto fail;
          }
	  p++; q++;
	}
      }
      MOP_OUT;
      NEXT;

    CASE(OP_EXACT2)  MOP_IN(OP_EXACT2);
      DATA_ENSURE(2);
      if (*p != *s) goto fail;
      p++; s++;
      if (*p != *s) goto fail;
      sprev = s;
      p++; s++;
      MOP_OUT;
      JUMP;

    CASE(OP_EXACT3)  MOP_IN(OP_EXACT3);
      DATA_ENSURE(3);
      if (*p != *s) goto fail;
      p++; s++;
      if (*p != *s) goto fail;
      p++; s++;
      if (*p != *s) goto fail;
      sprev = s;
      p++; s++;
      MOP_OUT;
      JUMP;

    CASE(OP_EXACT4)  MOP_IN(OP_EXACT4);
      DATA_ENSURE(4);
      if (*p != *s) goto fail;
      p++; s++;
      if (*p != *s) goto fail;
      p++; s++;
      if (*p != *s) goto fail;
      p++; s++;
      if (*p != *s) goto fail;
      sprev = s;
      p++; s++;
      MOP_OUT;
      JUMP;

    CASE(OP_EXACT5)  MOP_IN(OP_EXACT5);
      DATA_ENSURE(5);
      if (*p != *s) goto fail;
      p++; s++;
      if (*p != *s) goto fail;
      p++; s++;
      if (*p != *s) goto fail;
      p++; s++;
      if (*p != *s) goto fail;
      p++; s++;
      if (*p != *s) goto fail;
      sprev = s;
      p++; s++;
      MOP_OUT;
      JUMP;

    CASE(OP_EXACTN)  MOP_IN(OP_EXACTN);
      GET_LENGTH_INC(tlen, p);
      DATA_ENSURE(tlen);
      while (tlen-- > 0) {
	if (*p++ != *s++) goto fail;
      }
      sprev = s - 1;
      MOP_OUT;
      JUMP;

    CASE(OP_EXACTN_IC)  MOP_IN(OP_EXACTN_IC);
      {
	int len;
	UChar *q, *endp, lowbuf[ONIGENC_MBC_CASE_FOLD_MAXLEN];

	GET_LENGTH_INC(tlen, p);
	endp = p + tlen;

	while (p < endp) {
	  sprev = s;
	  DATA_ENSURE(1);
	  len = ONIGENC_MBC_CASE_FOLD(encode,
		      /* DISABLE_CASE_FOLD_MULTI_CHAR(case_fold_flag), */
		      case_fold_flag,
		      &s, end, lowbuf);
	  DATA_ENSURE(0);
	  q = lowbuf;
	  while (len-- > 0) {
	    if (*p != *q) goto fail;
	    p++; q++;
	  }
	}
      }

      MOP_OUT;
      JUMP;

    CASE(OP_EXACTMB2N1)  MOP_IN(OP_EXACTMB2N1);
      DATA_ENSURE(2);
      if (*p != *s) goto fail;
      p++; s++;
      if (*p != *s) goto fail;
      p++; s++;
      MOP_OUT;
      NEXT;

    CASE(OP_EXACTMB2N2)  MOP_IN(OP_EXACTMB2N2);
      DATA_ENSURE(4);
      if (*p != *s) goto fail;
      p++; s++;
      if (*p != *s) goto fail;
      p++; s++;
      sprev = s;
      if (*p != *s) goto fail;
      p++; s++;
      if (*p != *s) goto fail;
      p++; s++;
      MOP_OUT;
      JUMP;

    CASE(OP_EXACTMB2N3)  MOP_IN(OP_EXACTMB2N3);
      DATA_ENSURE(6);
      if (*p != *s) goto fail;
      p++; s++;
      if (*p != *s) goto fail;
      p++; s++;
      if (*p != *s) goto fail;
      p++; s++;
      if (*p != *s) goto fail;
      p++; s++;
      sprev = s;
      if (*p != *s) goto fail;
      p++; s++;
      if (*p != *s) goto fail;
      p++; s++;
      MOP_OUT;
      JUMP;

    CASE(OP_EXACTMB2N)  MOP_IN(OP_EXACTMB2N);
      GET_LENGTH_INC(tlen, p);
      DATA_ENSURE(tlen * 2);
      while (tlen-- > 0) {
	if (*p != *s) goto fail;
	p++; s++;
	if (*p != *s) goto fail;
	p++; s++;
      }
      sprev = s - 2;
      MOP_OUT;
      JUMP;

    CASE(OP_EXACTMB3N)  MOP_IN(OP_EXACTMB3N);
      GET_LENGTH_INC(tlen, p);
      DATA_ENSURE(tlen * 3);
      while (tlen-- > 0) {
	if (*p != *s) goto fail;
	p++; s++;
	if (*p != *s) goto fail;
	p++; s++;
	if (*p != *s) goto fail;
	p++; s++;
      }
      sprev = s - 3;
      MOP_OUT;
      JUMP;

    CASE(OP_EXACTMBN)  MOP_IN(OP_EXACTMBN);
      GET_LENGTH_INC(tlen,  p);  /* mb-len */
      GET_LENGTH_INC(tlen2, p);  /* string len */
      tlen2 *= tlen;
      DATA_ENSURE(tlen2);
      while (tlen2-- > 0) {
	if (*p != *s) goto fail;
	p++; s++;
      }
      sprev = s - tlen;
      MOP_OUT;
      JUMP;

    CASE(OP_CCLASS)  MOP_IN(OP_CCLASS);
      DATA_ENSURE(1);
      if (BITSET_AT(((BitSetRef )p), *s) == 0) goto fail;
      p += SIZE_BITSET;
      s += enclen(encode, s, end);   /* OP_CCLASS can match mb-code. \D, \S */
      MOP_OUT;
      NEXT;

    CASE(OP_CCLASS_MB)  MOP_IN(OP_CCLASS_MB);
      if (! ONIGENC_IS_MBC_HEAD(encode, s, end)) goto fail;

    cclass_mb:
      GET_LENGTH_INC(tlen, p);
      {
	OnigCodePoint code;
	UChar *ss;
	int mb_len;

	DATA_ENSURE(1);
	mb_len = enclen(encode, s, end);
	DATA_ENSURE(mb_len);
	ss = s;
	s += mb_len;
	code = ONIGENC_MBC_TO_CODE(encode, ss, s);

#ifdef PLATFORM_UNALIGNED_WORD_ACCESS
	if (! onig_is_in_code_range(p, code)) goto fail;
#else
	q = p;
	ALIGNMENT_RIGHT(q);
	if (! onig_is_in_code_range(q, code)) goto fail;
#endif
      }
      p += tlen;
      MOP_OUT;
      NEXT;

    CASE(OP_CCLASS_MIX)  MOP_IN(OP_CCLASS_MIX);
      DATA_ENSURE(1);
      if (ONIGENC_IS_MBC_HEAD(encode, s, end)) {
	p += SIZE_BITSET;
	goto cclass_mb;
      }
      else {
	if (BITSET_AT(((BitSetRef )p), *s) == 0)
	  goto fail;

	p += SIZE_BITSET;
	GET_LENGTH_INC(tlen, p);
	p += tlen;
	s++;
      }
      MOP_OUT;
      NEXT;

    CASE(OP_CCLASS_NOT)  MOP_IN(OP_CCLASS_NOT);
      DATA_ENSURE(1);
      if (BITSET_AT(((BitSetRef )p), *s) != 0) goto fail;
      p += SIZE_BITSET;
      s += enclen(encode, s, end);
      MOP_OUT;
      NEXT;

    CASE(OP_CCLASS_MB_NOT)  MOP_IN(OP_CCLASS_MB_NOT);
      DATA_ENSURE(1);
      if (! ONIGENC_IS_MBC_HEAD(encode, s, end)) {
	s++;
	GET_LENGTH_INC(tlen, p);
	p += tlen;
	goto cc_mb_not_success;
      }

    cclass_mb_not:
      GET_LENGTH_INC(tlen, p);
      {
	OnigCodePoint code;
	UChar *ss;
	int mb_len = enclen(encode, s, end);

	if (! DATA_ENSURE_CHECK(mb_len)) {
          DATA_ENSURE(1);
	  s = (UChar* )end;
	  p += tlen;
	  goto cc_mb_not_success;
	}

	ss = s;
	s += mb_len;
	code = ONIGENC_MBC_TO_CODE(encode, ss, s);

#ifdef PLATFORM_UNALIGNED_WORD_ACCESS
	if (onig_is_in_code_range(p, code)) goto fail;
#else
	q = p;
	ALIGNMENT_RIGHT(q);
	if (onig_is_in_code_range(q, code)) goto fail;
#endif
      }
      p += tlen;

    cc_mb_not_success:
      MOP_OUT;
      NEXT;

    CASE(OP_CCLASS_MIX_NOT)  MOP_IN(OP_CCLASS_MIX_NOT);
      DATA_ENSURE(1);
      if (ONIGENC_IS_MBC_HEAD(encode, s, end)) {
	p += SIZE_BITSET;
	goto cclass_mb_not;
      }
      else {
	if (BITSET_AT(((BitSetRef )p), *s) != 0)
	  goto fail;

	p += SIZE_BITSET;
	GET_LENGTH_INC(tlen, p);
	p += tlen;
	s++;
      }
      MOP_OUT;
      NEXT;

    CASE(OP_CCLASS_NODE)  MOP_IN(OP_CCLASS_NODE);
      {
	OnigCodePoint code;
        void *node;
        int mb_len;
        UChar *ss;

        DATA_ENSURE(1);
        GET_POINTER_INC(node, p);
	mb_len = enclen(encode, s, end);
	ss = s;
	s += mb_len;
	DATA_ENSURE(0);
	code = ONIGENC_MBC_TO_CODE(encode, ss, s);
	if (onig_is_code_in_cc_len(mb_len, code, node) == 0) goto fail;
      }
      MOP_OUT;
      NEXT;

    CASE(OP_ANYCHAR)  MOP_IN(OP_ANYCHAR);
      DATA_ENSURE(1);
      n = enclen(encode, s, end);
      DATA_ENSURE(n);
      if (ONIGENC_IS_MBC_NEWLINE_EX(encode, s, str, end, option, 0)) goto fail;
      s += n;
      MOP_OUT;
      NEXT;

    CASE(OP_ANYCHAR_ML)  MOP_IN(OP_ANYCHAR_ML);
      DATA_ENSURE(1);
      n = enclen(encode, s, end);
      DATA_ENSURE(n);
      s += n;
      MOP_OUT;
      NEXT;

    CASE(OP_ANYCHAR_STAR)  MOP_IN(OP_ANYCHAR_STAR);
      while (DATA_ENSURE_CHECK1) {
	STACK_PUSH_ALT(p, s, sprev, pkeep);
	n = enclen(encode, s, end);
        DATA_ENSURE(n);
        if (ONIGENC_IS_MBC_NEWLINE_EX(encode, s, str, end, option, 0))  goto fail;
        sprev = s;
        s += n;
      }
      MOP_OUT;
      NEXT;

    CASE(OP_ANYCHAR_ML_STAR)  MOP_IN(OP_ANYCHAR_ML_STAR);
      while (DATA_ENSURE_CHECK1) {
	STACK_PUSH_ALT(p, s, sprev, pkeep);
	n = enclen(encode, s, end);
	if (n > 1) {
	  DATA_ENSURE(n);
	  sprev = s;
	  s += n;
	}
	else {
	  sprev = s;
	  s++;
	}
      }
      MOP_OUT;
      NEXT;

    CASE(OP_ANYCHAR_STAR_PEEK_NEXT)  MOP_IN(OP_ANYCHAR_STAR_PEEK_NEXT);
      while (DATA_ENSURE_CHECK1) {
	if (*p == *s) {
	  STACK_PUSH_ALT(p + 1, s, sprev, pkeep);
	}
	n = enclen(encode, s, end);
        DATA_ENSURE(n);
        if (ONIGENC_IS_MBC_NEWLINE_EX(encode, s, str, end, option, 0))  goto fail;
        sprev = s;
        s += n;
      }
      p++;
      MOP_OUT;
      NEXT;

    CASE(OP_ANYCHAR_ML_STAR_PEEK_NEXT)MOP_IN(OP_ANYCHAR_ML_STAR_PEEK_NEXT);
      while (DATA_ENSURE_CHECK1) {
	if (*p == *s) {
	  STACK_PUSH_ALT(p + 1, s, sprev, pkeep);
	}
	n = enclen(encode, s, end);
	if (n > 1) {
	  DATA_ENSURE(n);
	  sprev = s;
	  s += n;
	}
	else {
	  sprev = s;
	  s++;
	}
      }
      p++;
      MOP_OUT;
      NEXT;

#ifdef USE_COMBINATION_EXPLOSION_CHECK
    CASE(OP_STATE_CHECK_ANYCHAR_STAR)  MOP_IN(OP_STATE_CHECK_ANYCHAR_STAR);
      GET_STATE_CHECK_NUM_INC(mem, p);
      while (DATA_ENSURE_CHECK1) {
	STATE_CHECK_VAL(scv, mem);
	if (scv) goto fail;

	STACK_PUSH_ALT_WITH_STATE_CHECK(p, s, sprev, mem, pkeep);
	n = enclen(encode, s, end);
        DATA_ENSURE(n);
        if (ONIGENC_IS_MBC_NEWLINE_EX(encode, s, str, end, option, 0))  goto fail;
        sprev = s;
        s += n;
      }
      MOP_OUT;
      NEXT;

    CASE(OP_STATE_CHECK_ANYCHAR_ML_STAR)
      MOP_IN(OP_STATE_CHECK_ANYCHAR_ML_STAR);

      GET_STATE_CHECK_NUM_INC(mem, p);
      while (DATA_ENSURE_CHECK1) {
	STATE_CHECK_VAL(scv, mem);
	if (scv) goto fail;

	STACK_PUSH_ALT_WITH_STATE_CHECK(p, s, sprev, mem, pkeep);
	n = enclen(encode, s, end);
	if (n > 1) {
	  DATA_ENSURE(n);
	  sprev = s;
	  s += n;
	}
	else {
	  sprev = s;
	  s++;
	}
      }
      MOP_OUT;
      NEXT;
#endif /* USE_COMBINATION_EXPLOSION_CHECK */

    CASE(OP_WORD)  MOP_IN(OP_WORD);
      DATA_ENSURE(1);
      if (! ONIGENC_IS_MBC_WORD(encode, s, end))
	goto fail;

      s += enclen(encode, s, end);
      MOP_OUT;
      NEXT;

    CASE(OP_ASCII_WORD)  MOP_IN(OP_ASCII_WORD);
      DATA_ENSURE(1);
      if (! ONIGENC_IS_MBC_ASCII_WORD(encode, s, end))
	goto fail;

      s += enclen(encode, s, end);
      MOP_OUT;
      NEXT;

    CASE(OP_NOT_WORD)  MOP_IN(OP_NOT_WORD);
      DATA_ENSURE(1);
      if (ONIGENC_IS_MBC_WORD(encode, s, end))
	goto fail;

      s += enclen(encode, s, end);
      MOP_OUT;
      NEXT;

    CASE(OP_NOT_ASCII_WORD)  MOP_IN(OP_NOT_ASCII_WORD);
      DATA_ENSURE(1);
      if (ONIGENC_IS_MBC_ASCII_WORD(encode, s, end))
	goto fail;

      s += enclen(encode, s, end);
      MOP_OUT;
      NEXT;

    CASE(OP_WORD_BOUND)  MOP_IN(OP_WORD_BOUND);
      if (ON_STR_BEGIN(s)) {
	DATA_ENSURE(1);
	if (! ONIGENC_IS_MBC_WORD(encode, s, end))
	  goto fail;
      }
      else if (ON_STR_END(s)) {
	if (! ONIGENC_IS_MBC_WORD(encode, sprev, end))
	  goto fail;
      }
      else {
	if (ONIGENC_IS_MBC_WORD(encode, s, end)
	    == ONIGENC_IS_MBC_WORD(encode, sprev, end))
	  goto fail;
      }
      MOP_OUT;
      JUMP;

    CASE(OP_ASCII_WORD_BOUND)  MOP_IN(OP_ASCII_WORD_BOUND);
      if (ON_STR_BEGIN(s)) {
	DATA_ENSURE(1);
	if (! ONIGENC_IS_MBC_ASCII_WORD(encode, s, end))
	  goto fail;
      }
      else if (ON_STR_END(s)) {
	if (! ONIGENC_IS_MBC_ASCII_WORD(encode, sprev, end))
	  goto fail;
      }
      else {
	if (ONIGENC_IS_MBC_ASCII_WORD(encode, s, end)
	    == ONIGENC_IS_MBC_ASCII_WORD(encode, sprev, end))
	  goto fail;
      }
      MOP_OUT;
      JUMP;

    CASE(OP_NOT_WORD_BOUND)  MOP_IN(OP_NOT_WORD_BOUND);
      if (ON_STR_BEGIN(s)) {
	if (DATA_ENSURE_CHECK1 && ONIGENC_IS_MBC_WORD(encode, s, end))
	  goto fail;
      }
      else if (ON_STR_END(s)) {
	if (ONIGENC_IS_MBC_WORD(encode, sprev, end))
	  goto fail;
      }
      else {
	if (ONIGENC_IS_MBC_WORD(encode, s, end)
	    != ONIGENC_IS_MBC_WORD(encode, sprev, end))
	  goto fail;
      }
      MOP_OUT;
      JUMP;

    CASE(OP_NOT_ASCII_WORD_BOUND)  MOP_IN(OP_NOT_ASCII_WORD_BOUND);
      if (ON_STR_BEGIN(s)) {
	if (DATA_ENSURE_CHECK1 && ONIGENC_IS_MBC_ASCII_WORD(encode, s, end))
	  goto fail;
      }
      else if (ON_STR_END(s)) {
	if (ONIGENC_IS_MBC_ASCII_WORD(encode, sprev, end))
	  goto fail;
      }
      else {
	if (ONIGENC_IS_MBC_ASCII_WORD(encode, s, end)
	    != ONIGENC_IS_MBC_ASCII_WORD(encode, sprev, end))
	  goto fail;
      }
      MOP_OUT;
      JUMP;

#ifdef USE_WORD_BEGIN_END
    CASE(OP_WORD_BEGIN)  MOP_IN(OP_WORD_BEGIN);
      if (DATA_ENSURE_CHECK1 && ONIGENC_IS_MBC_WORD(encode, s, end)) {
	if (ON_STR_BEGIN(s) || !ONIGENC_IS_MBC_WORD(encode, sprev, end)) {
	  MOP_OUT;
	  JUMP;
	}
      }
      goto fail;
      NEXT;

    CASE(OP_ASCII_WORD_BEGIN)  MOP_IN(OP_ASCII_WORD_BEGIN);
      if (DATA_ENSURE_CHECK1 && ONIGENC_IS_MBC_ASCII_WORD(encode, s, end)) {
	if (ON_STR_BEGIN(s) || !ONIGENC_IS_MBC_ASCII_WORD(encode, sprev, end)) {
	  MOP_OUT;
	  JUMP;
	}
      }
      goto fail;
      NEXT;

    CASE(OP_WORD_END)  MOP_IN(OP_WORD_END);
      if (!ON_STR_BEGIN(s) && ONIGENC_IS_MBC_WORD(encode, sprev, end)) {
	if (ON_STR_END(s) || !ONIGENC_IS_MBC_WORD(encode, s, end)) {
	  MOP_OUT;
	  JUMP;
	}
      }
      goto fail;
      NEXT;

    CASE(OP_ASCII_WORD_END)  MOP_IN(OP_ASCII_WORD_END);
      if (!ON_STR_BEGIN(s) && ONIGENC_IS_MBC_ASCII_WORD(encode, sprev, end)) {
	if (ON_STR_END(s) || !ONIGENC_IS_MBC_ASCII_WORD(encode, s, end)) {
	  MOP_OUT;
	  JUMP;
	}
      }
      goto fail;
      NEXT;
#endif

    CASE(OP_BEGIN_BUF)  MOP_IN(OP_BEGIN_BUF);
      if (! ON_STR_BEGIN(s)) goto fail;
      if (IS_NOTBOS(msa->options)) goto fail;

      MOP_OUT;
      JUMP;

    CASE(OP_END_BUF)  MOP_IN(OP_END_BUF);
      if (! ON_STR_END(s)) goto fail;
      if (IS_NOTEOS(msa->options)) goto fail;

      MOP_OUT;
      JUMP;

    CASE(OP_BEGIN_LINE)  MOP_IN(OP_BEGIN_LINE);
    op_begin_line:
      if (ON_STR_BEGIN(s)) {
	if (IS_NOTBOL(msa->options)) goto fail;
	MOP_OUT;
	JUMP;
      }
      else if (ONIGENC_IS_MBC_NEWLINE(encode, sprev, end)
#ifdef USE_CRNL_AS_LINE_TERMINATOR
		&& !(IS_NEWLINE_CRLF(option)
		     && ONIGENC_IS_MBC_CRNL(encode, sprev, end))
#endif
		&& !ON_STR_END(s)) {
	MOP_OUT;
	JUMP;
      }
      goto fail;
      NEXT;

    CASE(OP_END_LINE)  MOP_IN(OP_END_LINE);
      if (ON_STR_END(s)) {
#ifndef USE_NEWLINE_AT_END_OF_STRING_HAS_EMPTY_LINE
	if (IS_EMPTY_STR || !ONIGENC_IS_MBC_NEWLINE_EX(encode, sprev, str, end, option, 1)) {
#endif
	  if (IS_NOTEOL(msa->options)) goto fail;
	  MOP_OUT;
	  JUMP;
#ifndef USE_NEWLINE_AT_END_OF_STRING_HAS_EMPTY_LINE
	}
#endif
      }
      else if (ONIGENC_IS_MBC_NEWLINE_EX(encode, s, str, end, option, 1)) {
	MOP_OUT;
	JUMP;
      }
      goto fail;
      NEXT;

    CASE(OP_SEMI_END_BUF)  MOP_IN(OP_SEMI_END_BUF);
      if (ON_STR_END(s)) {
#ifndef USE_NEWLINE_AT_END_OF_STRING_HAS_EMPTY_LINE
	if (IS_EMPTY_STR || !ONIGENC_IS_MBC_NEWLINE_EX(encode, sprev, str, end, option, 1)) {
#endif
	  if (IS_NOTEOL(msa->options)) goto fail;
	  MOP_OUT;
	  JUMP;
#ifndef USE_NEWLINE_AT_END_OF_STRING_HAS_EMPTY_LINE
	}
#endif
      }
      else if (ONIGENC_IS_MBC_NEWLINE_EX(encode, s, str, end, option, 1)) {
	UChar* ss = s + enclen(encode, s, end);
	if (ON_STR_END(ss)) {
	  MOP_OUT;
	  JUMP;
	}
#ifdef USE_CRNL_AS_LINE_TERMINATOR
	else if (IS_NEWLINE_CRLF(option)
	    && ONIGENC_IS_MBC_CRNL(encode, s, end)) {
	  ss += enclen(encode, ss, end);
	  if (ON_STR_END(ss)) {
	    MOP_OUT;
	    JUMP;
	  }
	}
#endif
      }
      goto fail;
      NEXT;

    CASE(OP_BEGIN_POSITION)  MOP_IN(OP_BEGIN_POSITION);
      if (s != msa->gpos)
	goto fail;

      MOP_OUT;
      JUMP;

    CASE(OP_BEGIN_POS_OR_LINE)  MOP_IN(OP_BEGIN_POS_OR_LINE);
      if (s != msa->gpos)
	goto op_begin_line;

      MOP_OUT;
      JUMP;

    CASE(OP_MEMORY_START_PUSH)  MOP_IN(OP_MEMORY_START_PUSH);
      GET_MEMNUM_INC(mem, p);
      STACK_PUSH_MEM_START(mem, s);
      MOP_OUT;
      JUMP;

    CASE(OP_MEMORY_START)  MOP_IN(OP_MEMORY_START);
      GET_MEMNUM_INC(mem, p);
      mem_start_stk[mem] = (OnigStackIndex )((void* )s);
      MOP_OUT;
      JUMP;

    CASE(OP_MEMORY_END_PUSH)  MOP_IN(OP_MEMORY_END_PUSH);
      GET_MEMNUM_INC(mem, p);
      STACK_PUSH_MEM_END(mem, s);
      MOP_OUT;
      JUMP;

    CASE(OP_MEMORY_END)  MOP_IN(OP_MEMORY_END);
      GET_MEMNUM_INC(mem, p);
      mem_end_stk[mem] = (OnigStackIndex )((void* )s);
      MOP_OUT;
      JUMP;

    CASE(OP_KEEP)  MOP_IN(OP_KEEP);
      pkeep = s;
      MOP_OUT;
      JUMP;

#ifdef USE_SUBEXP_CALL
    CASE(OP_MEMORY_END_PUSH_REC)  MOP_IN(OP_MEMORY_END_PUSH_REC);
      GET_MEMNUM_INC(mem, p);
      STACK_GET_MEM_START(mem, stkp); /* should be before push mem-end. */
      STACK_PUSH_MEM_END(mem, s);
      mem_start_stk[mem] = GET_STACK_INDEX(stkp);
      MOP_OUT;
      JUMP;

    CASE(OP_MEMORY_END_REC)  MOP_IN(OP_MEMORY_END_REC);
      GET_MEMNUM_INC(mem, p);
      mem_end_stk[mem] = (OnigStackIndex )((void* )s);
      STACK_GET_MEM_START(mem, stkp);

      if (BIT_STATUS_AT(reg->bt_mem_start, mem))
	mem_start_stk[mem] = GET_STACK_INDEX(stkp);
      else
	mem_start_stk[mem] = (OnigStackIndex )((void* )stkp->u.mem.pstr);

      STACK_PUSH_MEM_END_MARK(mem);
      MOP_OUT;
      JUMP;
#endif

    CASE(OP_BACKREF1)  MOP_IN(OP_BACKREF1);
      mem = 1;
      goto backref;
      NEXT;

    CASE(OP_BACKREF2)  MOP_IN(OP_BACKREF2);
      mem = 2;
      goto backref;
      NEXT;

    CASE(OP_BACKREFN)  MOP_IN(OP_BACKREFN);
      GET_MEMNUM_INC(mem, p);
    backref:
      {
	int len;
	UChar *pstart, *pend;

	/* if you want to remove following line,
	   you should check in parse and compile time. */
	if (mem > num_mem) goto fail;
	if (mem_end_stk[mem]   == INVALID_STACK_INDEX) goto fail;
	if (mem_start_stk[mem] == INVALID_STACK_INDEX) goto fail;

	if (BIT_STATUS_AT(reg->bt_mem_start, mem))
	  pstart = STACK_AT(mem_start_stk[mem])->u.mem.pstr;
	else
	  pstart = (UChar* )((void* )mem_start_stk[mem]);

	pend = (BIT_STATUS_AT(reg->bt_mem_end, mem)
		? STACK_AT(mem_end_stk[mem])->u.mem.pstr
		: (UChar* )((void* )mem_end_stk[mem]));
	n = pend - pstart;
	DATA_ENSURE(n);
	sprev = s;
	STRING_CMP(pstart, s, n);
	while (sprev + (len = enclen(encode, sprev, end)) < s)
	  sprev += len;

	MOP_OUT;
	JUMP;
      }

    CASE(OP_BACKREFN_IC)  MOP_IN(OP_BACKREFN_IC);
      GET_MEMNUM_INC(mem, p);
      {
	int len;
	UChar *pstart, *pend;

	/* if you want to remove following line,
	   you should check in parse and compile time. */
	if (mem > num_mem) goto fail;
	if (mem_end_stk[mem]   == INVALID_STACK_INDEX) goto fail;
	if (mem_start_stk[mem] == INVALID_STACK_INDEX) goto fail;

	if (BIT_STATUS_AT(reg->bt_mem_start, mem))
	  pstart = STACK_AT(mem_start_stk[mem])->u.mem.pstr;
	else
	  pstart = (UChar* )((void* )mem_start_stk[mem]);

	pend = (BIT_STATUS_AT(reg->bt_mem_end, mem)
		? STACK_AT(mem_end_stk[mem])->u.mem.pstr
		: (UChar* )((void* )mem_end_stk[mem]));
	n = pend - pstart;
	DATA_ENSURE(n);
	sprev = s;
	STRING_CMP_IC(case_fold_flag, pstart, &s, (int)n, end);
	while (sprev + (len = enclen(encode, sprev, end)) < s)
	  sprev += len;

	MOP_OUT;
	JUMP;
      }
      NEXT;

    CASE(OP_BACKREF_MULTI)  MOP_IN(OP_BACKREF_MULTI);
      {
	int len, is_fail;
	UChar *pstart, *pend, *swork;

	GET_LENGTH_INC(tlen, p);
	for (i = 0; i < tlen; i++) {
	  GET_MEMNUM_INC(mem, p);

	  if (mem_end_stk[mem]   == INVALID_STACK_INDEX) continue;
	  if (mem_start_stk[mem] == INVALID_STACK_INDEX) continue;

	  if (BIT_STATUS_AT(reg->bt_mem_start, mem))
	    pstart = STACK_AT(mem_start_stk[mem])->u.mem.pstr;
	  else
	    pstart = (UChar* )((void* )mem_start_stk[mem]);

	  pend = (BIT_STATUS_AT(reg->bt_mem_end, mem)
		  ? STACK_AT(mem_end_stk[mem])->u.mem.pstr
		  : (UChar* )((void* )mem_end_stk[mem]));
	  n = pend - pstart;
	  DATA_ENSURE(n);
	  sprev = s;
	  swork = s;
	  STRING_CMP_VALUE(pstart, swork, n, is_fail);
	  if (is_fail) continue;
	  s = swork;
	  while (sprev + (len = enclen(encode, sprev, end)) < s)
	    sprev += len;

	  p += (SIZE_MEMNUM * (tlen - i - 1));
	  break; /* success */
	}
	if (i == tlen) goto fail;
	MOP_OUT;
	JUMP;
      }
      NEXT;

    CASE(OP_BACKREF_MULTI_IC)  MOP_IN(OP_BACKREF_MULTI_IC);
      {
	int len, is_fail;
	UChar *pstart, *pend, *swork;

	GET_LENGTH_INC(tlen, p);
	for (i = 0; i < tlen; i++) {
	  GET_MEMNUM_INC(mem, p);

	  if (mem_end_stk[mem]   == INVALID_STACK_INDEX) continue;
	  if (mem_start_stk[mem] == INVALID_STACK_INDEX) continue;

	  if (BIT_STATUS_AT(reg->bt_mem_start, mem))
	    pstart = STACK_AT(mem_start_stk[mem])->u.mem.pstr;
	  else
	    pstart = (UChar* )((void* )mem_start_stk[mem]);

	  pend = (BIT_STATUS_AT(reg->bt_mem_end, mem)
		  ? STACK_AT(mem_end_stk[mem])->u.mem.pstr
		  : (UChar* )((void* )mem_end_stk[mem]));
	  n = pend - pstart;
	  DATA_ENSURE(n);
	  sprev = s;
	  swork = s;
	  STRING_CMP_VALUE_IC(case_fold_flag, pstart, &swork, n, end, is_fail);
	  if (is_fail) continue;
	  s = swork;
	  while (sprev + (len = enclen(encode, sprev, end)) < s)
	    sprev += len;

	  p += (SIZE_MEMNUM * (tlen - i - 1));
	  break; /* success */
	}
	if (i == tlen) goto fail;
	MOP_OUT;
	JUMP;
      }

#ifdef USE_BACKREF_WITH_LEVEL
    CASE(OP_BACKREF_WITH_LEVEL)
      {
	int len;
	OnigOptionType ic;
	LengthType level;

	GET_OPTION_INC(ic,    p);
	GET_LENGTH_INC(level, p);
	GET_LENGTH_INC(tlen,  p);

	sprev = s;
	if (backref_match_at_nested_level(reg, stk, stk_base, ic
		  , case_fold_flag, (int )level, (int )tlen, p, &s, end)) {
	  while (sprev + (len = enclen(encode, sprev, end)) < s)
	    sprev += len;

	  p += (SIZE_MEMNUM * tlen);
	}
	else
	  goto fail;

	MOP_OUT;
	JUMP;
      }

#endif

#if 0   /* no need: IS_DYNAMIC_OPTION() == 0 */
    CASE(OP_SET_OPTION_PUSH)  MOP_IN(OP_SET_OPTION_PUSH);
      GET_OPTION_INC(option, p);
      STACK_PUSH_ALT(p, s, sprev, pkeep);
      p += SIZE_OP_SET_OPTION + SIZE_OP_FAIL;
      MOP_OUT;
      JUMP;

    CASE(OP_SET_OPTION)  MOP_IN(OP_SET_OPTION);
      GET_OPTION_INC(option, p);
      MOP_OUT;
      JUMP;
#endif

    CASE(OP_NULL_CHECK_START)  MOP_IN(OP_NULL_CHECK_START);
      GET_MEMNUM_INC(mem, p);    /* mem: null check id */
      STACK_PUSH_NULL_CHECK_START(mem, s);
      MOP_OUT;
      JUMP;

    CASE(OP_NULL_CHECK_END)  MOP_IN(OP_NULL_CHECK_END);
      {
	int isnull;

	GET_MEMNUM_INC(mem, p); /* mem: null check id */
	STACK_NULL_CHECK(isnull, mem, s);
	if (isnull) {
#ifdef ONIG_DEBUG_MATCH
	  fprintf(stderr, "NULL_CHECK_END: skip  id:%d, s:%"PRIdPTR" (%p)\n",
		  (int )mem, (intptr_t )s, s);
#endif
	null_check_found:
	  /* empty loop founded, skip next instruction */
	  switch (*p++) {
	  case OP_JUMP:
	  case OP_PUSH:
	    p += SIZE_RELADDR;
	    break;
	  case OP_REPEAT_INC:
	  case OP_REPEAT_INC_NG:
	  case OP_REPEAT_INC_SG:
	  case OP_REPEAT_INC_NG_SG:
	    p += SIZE_MEMNUM;
	    break;
	  default:
	    goto unexpected_bytecode_error;
	    break;
	  }
	}
      }
      MOP_OUT;
      JUMP;

#ifdef USE_MONOMANIAC_CHECK_CAPTURES_IN_ENDLESS_REPEAT
    CASE(OP_NULL_CHECK_END_MEMST)  MOP_IN(OP_NULL_CHECK_END_MEMST);
      {
	int isnull;

	GET_MEMNUM_INC(mem, p); /* mem: null check id */
	STACK_NULL_CHECK_MEMST(isnull, mem, s, reg);
	if (isnull) {
#ifdef ONIG_DEBUG_MATCH
	  fprintf(stderr, "NULL_CHECK_END_MEMST: skip  id:%d, s:%"PRIdPTR" (%p)\n",
		  (int )mem, (intptr_t )s, s);
#endif
	  if (isnull == -1) goto fail;
	  goto null_check_found;
	}
      }
      MOP_OUT;
      JUMP;
#endif

#ifdef USE_SUBEXP_CALL
    CASE(OP_NULL_CHECK_END_MEMST_PUSH)
      MOP_IN(OP_NULL_CHECK_END_MEMST_PUSH);
      {
	int isnull;

	GET_MEMNUM_INC(mem, p); /* mem: null check id */
#ifdef USE_MONOMANIAC_CHECK_CAPTURES_IN_ENDLESS_REPEAT
	STACK_NULL_CHECK_MEMST_REC(isnull, mem, s, reg);
#else
	STACK_NULL_CHECK_REC(isnull, mem, s);
#endif
	if (isnull) {
#ifdef ONIG_DEBUG_MATCH
	  fprintf(stderr, "NULL_CHECK_END_MEMST_PUSH: skip  id:%d, s:%"PRIdPTR" (%p)\n",
		  (int )mem, (intptr_t )s, s);
#endif
	  if (isnull == -1) goto fail;
	  goto null_check_found;
	}
	else {
	  STACK_PUSH_NULL_CHECK_END(mem);
	}
      }
      MOP_OUT;
      JUMP;
#endif

    CASE(OP_JUMP)  MOP_IN(OP_JUMP);
      GET_RELADDR_INC(addr, p);
      p += addr;
      MOP_OUT;
      CHECK_INTERRUPT_IN_MATCH_AT;
      JUMP;

    CASE(OP_PUSH)  MOP_IN(OP_PUSH);
      GET_RELADDR_INC(addr, p);
      STACK_PUSH_ALT(p + addr, s, sprev, pkeep);
      MOP_OUT;
      JUMP;

#ifdef USE_COMBINATION_EXPLOSION_CHECK
    CASE(OP_STATE_CHECK_PUSH)  MOP_IN(OP_STATE_CHECK_PUSH);
      GET_STATE_CHECK_NUM_INC(mem, p);
      STATE_CHECK_VAL(scv, mem);
      if (scv) goto fail;

      GET_RELADDR_INC(addr, p);
      STACK_PUSH_ALT_WITH_STATE_CHECK(p + addr, s, sprev, mem, pkeep);
      MOP_OUT;
      JUMP;

    CASE(OP_STATE_CHECK_PUSH_OR_JUMP)  MOP_IN(OP_STATE_CHECK_PUSH_OR_JUMP);
      GET_STATE_CHECK_NUM_INC(mem, p);
      GET_RELADDR_INC(addr, p);
      STATE_CHECK_VAL(scv, mem);
      if (scv) {
	p += addr;
      }
      else {
	STACK_PUSH_ALT_WITH_STATE_CHECK(p + addr, s, sprev, mem, pkeep);
      }
      MOP_OUT;
      JUMP;

    CASE(OP_STATE_CHECK)  MOP_IN(OP_STATE_CHECK);
      GET_STATE_CHECK_NUM_INC(mem, p);
      STATE_CHECK_VAL(scv, mem);
      if (scv) goto fail;

      STACK_PUSH_STATE_CHECK(s, mem);
      MOP_OUT;
      JUMP;
#endif /* USE_COMBINATION_EXPLOSION_CHECK */

    CASE(OP_POP)  MOP_IN(OP_POP);
      STACK_POP_ONE;
      MOP_OUT;
      JUMP;

    CASE(OP_PUSH_OR_JUMP_EXACT1)  MOP_IN(OP_PUSH_OR_JUMP_EXACT1);
      GET_RELADDR_INC(addr, p);
      if (*p == *s && DATA_ENSURE_CHECK1) {
	p++;
	STACK_PUSH_ALT(p + addr, s, sprev, pkeep);
	MOP_OUT;
	JUMP;
      }
      p += (addr + 1);
      MOP_OUT;
      JUMP;

    CASE(OP_PUSH_IF_PEEK_NEXT)  MOP_IN(OP_PUSH_IF_PEEK_NEXT);
      GET_RELADDR_INC(addr, p);
      if (*p == *s) {
	p++;
	STACK_PUSH_ALT(p + addr, s, sprev, pkeep);
	MOP_OUT;
	JUMP;
      }
      p++;
      MOP_OUT;
      JUMP;

    CASE(OP_REPEAT)  MOP_IN(OP_REPEAT);
      {
	GET_MEMNUM_INC(mem, p);    /* mem: OP_REPEAT ID */
	GET_RELADDR_INC(addr, p);

	STACK_ENSURE(1);
	repeat_stk[mem] = GET_STACK_INDEX(stk);
	STACK_PUSH_REPEAT(mem, p);

	if (reg->repeat_range[mem].lower == 0) {
	  STACK_PUSH_ALT(p + addr, s, sprev, pkeep);
	}
      }
      MOP_OUT;
      JUMP;

    CASE(OP_REPEAT_NG)  MOP_IN(OP_REPEAT_NG);
      {
	GET_MEMNUM_INC(mem, p);    /* mem: OP_REPEAT ID */
	GET_RELADDR_INC(addr, p);

	STACK_ENSURE(1);
	repeat_stk[mem] = GET_STACK_INDEX(stk);
	STACK_PUSH_REPEAT(mem, p);

	if (reg->repeat_range[mem].lower == 0) {
	  STACK_PUSH_ALT(p, s, sprev, pkeep);
	  p += addr;
	}
      }
      MOP_OUT;
      JUMP;

    CASE(OP_REPEAT_INC)  MOP_IN(OP_REPEAT_INC);
      GET_MEMNUM_INC(mem, p); /* mem: OP_REPEAT ID */
      si = repeat_stk[mem];
      stkp = STACK_AT(si);

    repeat_inc:
      stkp->u.repeat.count++;
      if (stkp->u.repeat.count >= reg->repeat_range[mem].upper) {
        /* end of repeat. Nothing to do. */
      }
      else if (stkp->u.repeat.count >= reg->repeat_range[mem].lower) {
        STACK_PUSH_ALT(p, s, sprev, pkeep);
        p = STACK_AT(si)->u.repeat.pcode; /* Don't use stkp after PUSH. */
      }
      else {
        p = stkp->u.repeat.pcode;
      }
      STACK_PUSH_REPEAT_INC(si);
      MOP_OUT;
      CHECK_INTERRUPT_IN_MATCH_AT;
      JUMP;

    CASE(OP_REPEAT_INC_SG)  MOP_IN(OP_REPEAT_INC_SG);
      GET_MEMNUM_INC(mem, p); /* mem: OP_REPEAT ID */
      STACK_GET_REPEAT(mem, stkp);
      si = GET_STACK_INDEX(stkp);
      goto repeat_inc;
      NEXT;

    CASE(OP_REPEAT_INC_NG)  MOP_IN(OP_REPEAT_INC_NG);
      GET_MEMNUM_INC(mem, p); /* mem: OP_REPEAT ID */
      si = repeat_stk[mem];
      stkp = STACK_AT(si);

    repeat_inc_ng:
      stkp->u.repeat.count++;
      if (stkp->u.repeat.count < reg->repeat_range[mem].upper) {
        if (stkp->u.repeat.count >= reg->repeat_range[mem].lower) {
          UChar* pcode = stkp->u.repeat.pcode;

          STACK_PUSH_REPEAT_INC(si);
          STACK_PUSH_ALT(pcode, s, sprev, pkeep);
        }
        else {
          p = stkp->u.repeat.pcode;
          STACK_PUSH_REPEAT_INC(si);
        }
      }
      else if (stkp->u.repeat.count == reg->repeat_range[mem].upper) {
        STACK_PUSH_REPEAT_INC(si);
      }
      MOP_OUT;
      CHECK_INTERRUPT_IN_MATCH_AT;
      JUMP;

    CASE(OP_REPEAT_INC_NG_SG)  MOP_IN(OP_REPEAT_INC_NG_SG);
      GET_MEMNUM_INC(mem, p); /* mem: OP_REPEAT ID */
      STACK_GET_REPEAT(mem, stkp);
      si = GET_STACK_INDEX(stkp);
      goto repeat_inc_ng;
      NEXT;

    CASE(OP_PUSH_POS)  MOP_IN(OP_PUSH_POS);
      STACK_PUSH_POS(s, sprev, pkeep);
      MOP_OUT;
      JUMP;

    CASE(OP_POP_POS)  MOP_IN(OP_POP_POS);
      {
	STACK_POS_END(stkp);
	s     = stkp->u.state.pstr;
	sprev = stkp->u.state.pstr_prev;
      }
      MOP_OUT;
      JUMP;

    CASE(OP_PUSH_POS_NOT)  MOP_IN(OP_PUSH_POS_NOT);
      GET_RELADDR_INC(addr, p);
      STACK_PUSH_POS_NOT(p + addr, s, sprev, pkeep);
      MOP_OUT;
      JUMP;

    CASE(OP_FAIL_POS)  MOP_IN(OP_FAIL_POS);
      STACK_POP_TIL_POS_NOT;
      goto fail;
      NEXT;

    CASE(OP_PUSH_STOP_BT)  MOP_IN(OP_PUSH_STOP_BT);
      STACK_PUSH_STOP_BT;
      MOP_OUT;
      JUMP;

    CASE(OP_POP_STOP_BT)  MOP_IN(OP_POP_STOP_BT);
      STACK_STOP_BT_END;
      MOP_OUT;
      JUMP;

    CASE(OP_LOOK_BEHIND)  MOP_IN(OP_LOOK_BEHIND);
      GET_LENGTH_INC(tlen, p);
      s = (UChar* )ONIGENC_STEP_BACK(encode, str, s, end, (int )tlen);
      if (IS_NULL(s)) goto fail;
      sprev = (UChar* )onigenc_get_prev_char_head(encode, str, s, end);
      MOP_OUT;
      JUMP;

    CASE(OP_PUSH_LOOK_BEHIND_NOT)  MOP_IN(OP_PUSH_LOOK_BEHIND_NOT);
      GET_RELADDR_INC(addr, p);
      GET_LENGTH_INC(tlen, p);
      q = (UChar* )ONIGENC_STEP_BACK(encode, str, s, end, (int )tlen);
      if (IS_NULL(q)) {
	/* too short case -> success. ex. /(?<!XXX)a/.match("a")
	   If you want to change to fail, replace following line. */
	p += addr;
	/* goto fail; */
      }
      else {
	STACK_PUSH_LOOK_BEHIND_NOT(p + addr, s, sprev, pkeep);
	s = q;
	sprev = (UChar* )onigenc_get_prev_char_head(encode, str, s, end);
      }
      MOP_OUT;
      JUMP;

    CASE(OP_FAIL_LOOK_BEHIND_NOT)  MOP_IN(OP_FAIL_LOOK_BEHIND_NOT);
      STACK_POP_TIL_LOOK_BEHIND_NOT;
      goto fail;
      NEXT;

#ifdef USE_SUBEXP_CALL
    CASE(OP_CALL)  MOP_IN(OP_CALL);
      GET_ABSADDR_INC(addr, p);
      STACK_PUSH_CALL_FRAME(p);
      p = reg->p + addr;
      MOP_OUT;
      JUMP;

    CASE(OP_RETURN)  MOP_IN(OP_RETURN);
      STACK_RETURN(p);
      STACK_PUSH_RETURN;
      MOP_OUT;
      JUMP;
#endif

    CASE(OP_CONDITION)  MOP_IN(OP_CONDITION);
      GET_MEMNUM_INC(mem, p);
      GET_RELADDR_INC(addr, p);
      if ((mem > num_mem) ||
	  (mem_end_stk[mem]   == INVALID_STACK_INDEX) ||
	  (mem_start_stk[mem] == INVALID_STACK_INDEX)) {
	p += addr;
      }
      MOP_OUT;
      JUMP;

    CASE(OP_FINISH)
      goto finish;
      NEXT;

    CASE(OP_FAIL)
      if (0) {
        /* fall */
      fail:
        MOP_OUT;
      }
      MOP_IN(OP_FAIL);
      STACK_POP;
      p     = stk->u.state.pcode;
      s     = stk->u.state.pstr;
      sprev = stk->u.state.pstr_prev;
      pkeep = stk->u.state.pkeep;

#ifdef USE_COMBINATION_EXPLOSION_CHECK
      if (stk->u.state.state_check != 0) {
        stk->type = STK_STATE_CHECK_MARK;
        stk++;
      }
#endif

      MOP_OUT;
      JUMP;

    DEFAULT
      goto bytecode_error;
  } VM_LOOP_END

 finish:
  STACK_SAVE;
  if (xmalloc_base) xfree(xmalloc_base);
  return best_len;

#ifdef ONIG_DEBUG
 stack_error:
  STACK_SAVE;
  if (xmalloc_base) xfree(xmalloc_base);
  return ONIGERR_STACK_BUG;
#endif

 bytecode_error:
  STACK_SAVE;
  if (xmalloc_base) xfree(xmalloc_base);
  return ONIGERR_UNDEFINED_BYTECODE;

 unexpected_bytecode_error:
  STACK_SAVE;
  if (xmalloc_base) xfree(xmalloc_base);
  return ONIGERR_UNEXPECTED_BYTECODE;
}


static UChar*
slow_search(OnigEncoding enc, UChar* target, UChar* target_end,
	    const UChar* text, const UChar* text_end, UChar* text_range)
{
  UChar *t, *p, *s, *end;

  end = (UChar* )text_end;
  end -= target_end - target - 1;
  if (end > text_range)
    end = text_range;

  s = (UChar* )text;

  if (enc->max_enc_len == enc->min_enc_len) {
    int n = enc->max_enc_len;

    while (s < end) {
      if (*s == *target) {
	p = s + 1;
	t = target + 1;
	if (target_end == t || memcmp(t, p, target_end - t) == 0)
	  return s;
      }
      s += n;
    }
    return (UChar* )NULL;
  }
  while (s < end) {
    if (*s == *target) {
      p = s + 1;
      t = target + 1;
      if (target_end == t || memcmp(t, p, target_end - t) == 0)
	return s;
    }
    s += enclen(enc, s, text_end);
  }

  return (UChar* )NULL;
}

static int
str_lower_case_match(OnigEncoding enc, int case_fold_flag,
                     const UChar* t, const UChar* tend,
		     const UChar* p, const UChar* end)
{
  int lowlen;
  UChar *q, lowbuf[ONIGENC_MBC_CASE_FOLD_MAXLEN];

  while (t < tend) {
    lowlen = ONIGENC_MBC_CASE_FOLD(enc, case_fold_flag, &p, end, lowbuf);
    q = lowbuf;
    while (lowlen > 0) {
      if (*t++ != *q++)	return 0;
      lowlen--;
    }
  }

  return 1;
}

static UChar*
slow_search_ic(OnigEncoding enc, int case_fold_flag,
	       UChar* target, UChar* target_end,
	       const UChar* text, const UChar* text_end, UChar* text_range)
{
  UChar *s, *end;

  end = (UChar* )text_end;
  end -= target_end - target - 1;
  if (end > text_range)
    end = text_range;

  s = (UChar* )text;

  while (s < end) {
    if (str_lower_case_match(enc, case_fold_flag, target, target_end,
			     s, text_end))
      return s;

    s += enclen(enc, s, text_end);
  }

  return (UChar* )NULL;
}

static UChar*
slow_search_backward(OnigEncoding enc, UChar* target, UChar* target_end,
		     const UChar* text, const UChar* adjust_text,
		     const UChar* text_end, const UChar* text_start)
{
  UChar *t, *p, *s;

  s = (UChar* )text_end;
  s -= (target_end - target);
  if (s > text_start)
    s = (UChar* )text_start;
  else
    s = ONIGENC_LEFT_ADJUST_CHAR_HEAD(enc, adjust_text, s, text_end);

  while (s >= text) {
    if (*s == *target) {
      p = s + 1;
      t = target + 1;
      while (t < target_end) {
	if (*t != *p++)
	  break;
	t++;
      }
      if (t == target_end)
	return s;
    }
    s = (UChar* )onigenc_get_prev_char_head(enc, adjust_text, s, text_end);
  }

  return (UChar* )NULL;
}

static UChar*
slow_search_backward_ic(OnigEncoding enc, int case_fold_flag,
			UChar* target, UChar* target_end,
			const UChar* text, const UChar* adjust_text,
			const UChar* text_end, const UChar* text_start)
{
  UChar *s;

  s = (UChar* )text_end;
  s -= (target_end - target);
  if (s > text_start)
    s = (UChar* )text_start;
  else
    s = ONIGENC_LEFT_ADJUST_CHAR_HEAD(enc, adjust_text, s, text_end);

  while (s >= text) {
    if (str_lower_case_match(enc, case_fold_flag,
                             target, target_end, s, text_end))
      return s;

    s = (UChar* )onigenc_get_prev_char_head(enc, adjust_text, s, text_end);
  }

  return (UChar* )NULL;
}

#ifndef USE_SUNDAY_QUICK_SEARCH
/* Boyer-Moore-Horspool search applied to a multibyte string */
static UChar*
bm_search_notrev(regex_t* reg, const UChar* target, const UChar* target_end,
		 const UChar* text, const UChar* text_end,
		 const UChar* text_range)
{
  const UChar *s, *se, *t, *p, *end;
  const UChar *tail;
  ptrdiff_t skip, tlen1;

#ifdef ONIG_DEBUG_SEARCH
  fprintf(stderr, "bm_search_notrev: text: %"PRIuPTR" (%p), text_end: %"PRIuPTR" (%p), text_range: %"PRIuPTR" (%p)\n",
	  text, text, text_end, text_end, text_range, text_range);
#endif

  tail = target_end - 1;
  tlen1 = tail - target;
  end = text_range;
  if (end + tlen1 > text_end)
    end = text_end - tlen1;

  s = text;

  if (IS_NULL(reg->int_map)) {
    while (s < end) {
      p = se = s + tlen1;
      t = tail;
      while (*p == *t) {
	if (t == target) return (UChar* )s;
	p--; t--;
      }
      skip = reg->map[*se];
      t = s;
      do {
        s += enclen(reg->enc, s, end);
      } while ((s - t) < skip && s < end);
    }
  }
  else {
    while (s < end) {
      p = se = s + tlen1;
      t = tail;
      while (*p == *t) {
	if (t == target) return (UChar* )s;
	p--; t--;
      }
      skip = reg->int_map[*se];
      t = s;
      do {
        s += enclen(reg->enc, s, end);
      } while ((s - t) < skip && s < end);
    }
  }

  return (UChar* )NULL;
}

/* Boyer-Moore-Horspool search */
static UChar*
bm_search(regex_t* reg, const UChar* target, const UChar* target_end,
	  const UChar* text, const UChar* text_end, const UChar* text_range)
{
  const UChar *s, *t, *p, *end;
  const UChar *tail;

#ifdef ONIG_DEBUG_SEARCH
  fprintf(stderr, "bm_search: text: %"PRIuPTR", text_end: %"PRIuPTR", text_range: %"PRIuPTR"\n",
	  text, text_end, text_range);
#endif

  end = text_range + (target_end - target) - 1;
  if (end > text_end)
    end = text_end;

  tail = target_end - 1;
  s = text + (target_end - target) - 1;
  if (IS_NULL(reg->int_map)) {
    while (s < end) {
      p = s;
      t = tail;
#ifdef ONIG_DEBUG_SEARCH
      fprintf(stderr, "bm_search_loop: pos: %"PRIdPTR" %s\n",
	  (intptr_t )(s - text), s);
#endif
      while (*p == *t) {
	if (t == target) return (UChar* )p;
	p--; t--;
      }
      s += reg->map[*s];
    }
  }
  else { /* see int_map[] */
    while (s < end) {
      p = s;
      t = tail;
      while (*p == *t) {
	if (t == target) return (UChar* )p;
	p--; t--;
      }
      s += reg->int_map[*s];
    }
  }
  return (UChar* )NULL;
}

/* Boyer-Moore-Horspool search applied to a multibyte string (ignore case) */
static UChar*
bm_search_notrev_ic(regex_t* reg, const UChar* target, const UChar* target_end,
		    const UChar* text, const UChar* text_end,
		    const UChar* text_range)
{
  const UChar *s, *se, *t, *end;
  const UChar *tail;
  ptrdiff_t skip, tlen1;
  OnigEncoding enc = reg->enc;
  int case_fold_flag = reg->case_fold_flag;

#ifdef ONIG_DEBUG_SEARCH
  fprintf(stderr, "bm_search_notrev_ic: text: %d (%p), text_end: %d (%p), text_range: %d (%p)\n",
	  (int )text, text, (int )text_end, text_end, (int )text_range, text_range);
#endif

  tail = target_end - 1;
  tlen1 = tail - target;
  end = text_range;
  if (end + tlen1 > text_end)
    end = text_end - tlen1;

  s = text;

  if (IS_NULL(reg->int_map)) {
    while (s < end) {
      se = s + tlen1;
      if (str_lower_case_match(enc, case_fold_flag, target, target_end,
			       s, se + 1))
	return (UChar* )s;
      skip = reg->map[*se];
      t = s;
      do {
        s += enclen(reg->enc, s, end);
      } while ((s - t) < skip && s < end);
    }
  }
  else {
    while (s < end) {
      se = s + tlen1;
      if (str_lower_case_match(enc, case_fold_flag, target, target_end,
			       s, se + 1))
	return (UChar* )s;
      skip = reg->int_map[*se];
      t = s;
      do {
        s += enclen(reg->enc, s, end);
      } while ((s - t) < skip && s < end);
    }
  }

  return (UChar* )NULL;
}

/* Boyer-Moore-Horspool search (ignore case) */
static UChar*
bm_search_ic(regex_t* reg, const UChar* target, const UChar* target_end,
	     const UChar* text, const UChar* text_end, const UChar* text_range)
{
  const UChar *s, *p, *end;
  const UChar *tail;
  OnigEncoding enc = reg->enc;
  int case_fold_flag = reg->case_fold_flag;

#ifdef ONIG_DEBUG_SEARCH
  fprintf(stderr, "bm_search_ic: text: %d (%p), text_end: %d (%p), text_range: %d (%p)\n",
	  (int )text, text, (int )text_end, text_end, (int )text_range, text_range);
#endif

  end = text_range + (target_end - target) - 1;
  if (end > text_end)
    end = text_end;

  tail = target_end - 1;
  s = text + (target_end - target) - 1;
  if (IS_NULL(reg->int_map)) {
    while (s < end) {
      p = s - (target_end - target) + 1;
      if (str_lower_case_match(enc, case_fold_flag, target, target_end,
			       p, s + 1))
	return (UChar* )p;
      s += reg->map[*s];
    }
  }
  else { /* see int_map[] */
    while (s < end) {
      p = s - (target_end - target) + 1;
      if (str_lower_case_match(enc, case_fold_flag, target, target_end,
			       p, s + 1))
	return (UChar* )p;
      s += reg->int_map[*s];
    }
  }
  return (UChar* )NULL;
}

#else /* USE_SUNDAY_QUICK_SEARCH */

/* Sunday's quick search applied to a multibyte string */
static UChar*
bm_search_notrev(regex_t* reg, const UChar* target, const UChar* target_end,
		 const UChar* text, const UChar* text_end,
		 const UChar* text_range)
{
  const UChar *s, *se, *t, *p, *end;
  const UChar *tail;
  ptrdiff_t skip, tlen1;
  OnigEncoding enc = reg->enc;

#ifdef ONIG_DEBUG_SEARCH
  fprintf(stderr, "bm_search_notrev: text: %"PRIdPTR" (%p), text_end: %"PRIdPTR" (%p), text_range: %"PRIdPTR" (%p)\n",
	  (intptr_t )text, text, (intptr_t )text_end, text_end, (intptr_t )text_range, text_range);
#endif

  tail = target_end - 1;
  tlen1 = tail - target;
  end = text_range;
  if (end + tlen1 > text_end)
    end = text_end - tlen1;

  s = text;

  if (IS_NULL(reg->int_map)) {
    while (s < end) {
      p = se = s + tlen1;
      t = tail;
      while (*p == *t) {
	if (t == target) return (UChar* )s;
	p--; t--;
      }
      if (s + 1 >= end) break;
      skip = reg->map[se[1]];
      t = s;
      do {
        s += enclen(enc, s, end);
      } while ((s - t) < skip && s < end);
    }
  }
  else {
    while (s < end) {
      p = se = s + tlen1;
      t = tail;
      while (*p == *t) {
	if (t == target) return (UChar* )s;
	p--; t--;
      }
      if (s + 1 >= end) break;
      skip = reg->int_map[se[1]];
      t = s;
      do {
        s += enclen(enc, s, end);
      } while ((s - t) < skip && s < end);
    }
  }

  return (UChar* )NULL;
}

/* Sunday's quick search */
static UChar*
bm_search(regex_t* reg, const UChar* target, const UChar* target_end,
	  const UChar* text, const UChar* text_end, const UChar* text_range)
{
  const UChar *s, *t, *p, *end;
  const UChar *tail;
  ptrdiff_t tlen1;

  tail = target_end - 1;
  tlen1 = tail - target;
  end = text_range + tlen1;
  if (end > text_end)
    end = text_end;

  s = text + tlen1;
  if (IS_NULL(reg->int_map)) {
    while (s < end) {
      p = s;
      t = tail;
      while (*p == *t) {
	if (t == target) return (UChar* )p;
	p--; t--;
      }
      if (s + 1 >= end) break;
      s += reg->map[s[1]];
    }
  }
  else { /* see int_map[] */
    while (s < end) {
      p = s;
      t = tail;
      while (*p == *t) {
	if (t == target) return (UChar* )p;
	p--; t--;
      }
      if (s + 1 >= end) break;
      s += reg->int_map[s[1]];
    }
  }
  return (UChar* )NULL;
}

/* Sunday's quick search applied to a multibyte string (ignore case) */
static UChar*
bm_search_notrev_ic(regex_t* reg, const UChar* target, const UChar* target_end,
		    const UChar* text, const UChar* text_end,
		    const UChar* text_range)
{
  const UChar *s, *se, *t, *end;
  const UChar *tail;
  ptrdiff_t skip, tlen1;
  OnigEncoding enc = reg->enc;
  int case_fold_flag = reg->case_fold_flag;

#ifdef ONIG_DEBUG_SEARCH
  fprintf(stderr, "bm_search_notrev_ic: text: %"PRIdPTR" (%p), text_end: %"PRIdPTR" (%p), text_range: %"PRIdPTR" (%p)\n",
	  (intptr_t )text, text, (intptr_t )text_end, text_end, (intptr_t )text_range, text_range);
#endif

  tail = target_end - 1;
  tlen1 = tail - target;
  end = text_range;
  if (end + tlen1 > text_end)
    end = text_end - tlen1;

  s = text;

  if (IS_NULL(reg->int_map)) {
    while (s < end) {
      se = s + tlen1;
      if (str_lower_case_match(enc, case_fold_flag, target, target_end,
			       s, se + 1))
	return (UChar* )s;
      if (s + 1 >= end) break;
      skip = reg->map[se[1]];
      t = s;
      do {
        s += enclen(enc, s, end);
      } while ((s - t) < skip && s < end);
    }
  }
  else {
    while (s < end) {
      se = s + tlen1;
      if (str_lower_case_match(enc, case_fold_flag, target, target_end,
			       s, se + 1))
	return (UChar* )s;
      if (s + 1 >= end) break;
      skip = reg->int_map[se[1]];
      t = s;
      do {
        s += enclen(enc, s, end);
      } while ((s - t) < skip && s < end);
    }
  }

  return (UChar* )NULL;
}

/* Sunday's quick search (ignore case) */
static UChar*
bm_search_ic(regex_t* reg, const UChar* target, const UChar* target_end,
	     const UChar* text, const UChar* text_end, const UChar* text_range)
{
  const UChar *s, *p, *end;
  const UChar *tail;
  ptrdiff_t tlen1;
  OnigEncoding enc = reg->enc;
  int case_fold_flag = reg->case_fold_flag;

#ifdef ONIG_DEBUG_SEARCH
  fprintf(stderr, "bm_search_ic: text: %"PRIdPTR" (%p), text_end: %"PRIdPTR" (%p), text_range: %"PRIdPTR" (%p)\n",
	  (intptr_t )text, text, (intptr_t )text_end, text_end, (intptr_t )text_range, text_range);
#endif

  tail = target_end - 1;
  tlen1 = tail - target;
  end = text_range + tlen1;
  if (end > text_end)
    end = text_end;

  s = text + tlen1;
  if (IS_NULL(reg->int_map)) {
    while (s < end) {
      p = s - tlen1;
      if (str_lower_case_match(enc, case_fold_flag, target, target_end,
			       p, s + 1))
	return (UChar* )p;
      if (s + 1 >= end) break;
      s += reg->map[s[1]];
    }
  }
  else { /* see int_map[] */
    while (s < end) {
      p = s - tlen1;
      if (str_lower_case_match(enc, case_fold_flag, target, target_end,
			       p, s + 1))
	return (UChar* )p;
      if (s + 1 >= end) break;
      s += reg->int_map[s[1]];
    }
  }
  return (UChar* )NULL;
}
#endif /* USE_SUNDAY_QUICK_SEARCH */

static int
set_bm_backward_skip(UChar* s, UChar* end, OnigEncoding enc ARG_UNUSED,
		     int** skip)
{
  int i, len;

  if (IS_NULL(*skip)) {
    *skip = (int* )xmalloc(sizeof(int) * ONIG_CHAR_TABLE_SIZE);
    if (IS_NULL(*skip)) return ONIGERR_MEMORY;
  }

  len = (int )(end - s);
  for (i = 0; i < ONIG_CHAR_TABLE_SIZE; i++)
    (*skip)[i] = len;

  for (i = len - 1; i > 0; i--)
    (*skip)[s[i]] = i;

  return 0;
}

static UChar*
bm_search_backward(regex_t* reg, const UChar* target, const UChar* target_end,
		   const UChar* text, const UChar* adjust_text,
		   const UChar* text_end, const UChar* text_start)
{
  const UChar *s, *t, *p;

  s = text_end - (target_end - target);
  if (text_start < s)
    s = text_start;
  else
    s = ONIGENC_LEFT_ADJUST_CHAR_HEAD(reg->enc, adjust_text, s, text_end);

  while (s >= text) {
    p = s;
    t = target;
    while (t < target_end && *p == *t) {
      p++; t++;
    }
    if (t == target_end)
      return (UChar* )s;

    s -= reg->int_map_backward[*s];
    s = ONIGENC_LEFT_ADJUST_CHAR_HEAD(reg->enc, adjust_text, s, text_end);
  }

  return (UChar* )NULL;
}

static UChar*
map_search(OnigEncoding enc, UChar map[],
	   const UChar* text, const UChar* text_range, const UChar* text_end)
{
  const UChar *s = text;

  while (s < text_range) {
    if (map[*s]) return (UChar* )s;

    s += enclen(enc, s, text_end);
  }
  return (UChar* )NULL;
}

static UChar*
map_search_backward(OnigEncoding enc, UChar map[],
		    const UChar* text, const UChar* adjust_text,
		    const UChar* text_start, const UChar* text_end)
{
  const UChar *s = text_start;

  while (s >= text) {
    if (map[*s]) return (UChar* )s;

    s = onigenc_get_prev_char_head(enc, adjust_text, s, text_end);
  }
  return (UChar* )NULL;
}

extern OnigPosition
onig_match(regex_t* reg, const UChar* str, const UChar* end, const UChar* at, OnigRegion* region,
	    OnigOptionType option)
{
  ptrdiff_t r;
  UChar *prev;
  OnigMatchArg msa;

#if defined(USE_RECOMPILE_API) && defined(USE_MULTI_THREAD_SYSTEM)
 start:
  THREAD_ATOMIC_START;
  if (ONIG_STATE(reg) >= ONIG_STATE_NORMAL) {
    ONIG_STATE_INC(reg);
    if (IS_NOT_NULL(reg->chain) && ONIG_STATE(reg) == ONIG_STATE_NORMAL) {
      onig_chain_reduce(reg);
      ONIG_STATE_INC(reg);
    }
  }
  else {
    int n;

    THREAD_ATOMIC_END;
    n = 0;
    while (ONIG_STATE(reg) < ONIG_STATE_NORMAL) {
      if (++n > THREAD_PASS_LIMIT_COUNT)
	return ONIGERR_OVER_THREAD_PASS_LIMIT_COUNT;
      THREAD_PASS;
    }
    goto start;
  }
  THREAD_ATOMIC_END;
#endif /* USE_RECOMPILE_API && USE_MULTI_THREAD_SYSTEM */

  MATCH_ARG_INIT(msa, option, region, at, at);
#ifdef USE_COMBINATION_EXPLOSION_CHECK
  {
    int offset = at - str;
    STATE_CHECK_BUFF_INIT(msa, end - str, offset, reg->num_comb_exp_check);
  }
#endif

  if (region
#ifdef USE_POSIX_API_REGION_OPTION
      && !IS_POSIX_REGION(option)
#endif
      ) {
    r = onig_region_resize_clear(region, reg->num_mem + 1);
  }
  else
    r = 0;

  if (r == 0) {
    prev = (UChar* )onigenc_get_prev_char_head(reg->enc, str, at, end);
    r = match_at(reg, str, end,
#ifdef USE_MATCH_RANGE_MUST_BE_INSIDE_OF_SPECIFIED_RANGE
		 end,
#endif
		 at, prev, &msa);
  }

  MATCH_ARG_FREE(msa);
  ONIG_STATE_DEC_THREAD(reg);
  return r;
}

static int
forward_search_range(regex_t* reg, const UChar* str, const UChar* end, UChar* s,
		     UChar* range, UChar** low, UChar** high, UChar** low_prev)
{
  UChar *p, *pprev = (UChar* )NULL;

#ifdef ONIG_DEBUG_SEARCH
  fprintf(stderr, "forward_search_range: str: %"PRIuPTR" (%p), end: %"PRIuPTR" (%p), s: %"PRIuPTR" (%p), range: %"PRIuPTR" (%p)\n",
	  (intptr_t )str, str, (intptr_t )end, end, (intptr_t )s, s, (intptr_t )range, range);
#endif

  p = s;
  if (reg->dmin > 0) {
    if (ONIGENC_IS_SINGLEBYTE(reg->enc)) {
      p += reg->dmin;
    }
    else {
      UChar *q = p + reg->dmin;
      while (p < q) p += enclen(reg->enc, p, end);
    }
  }

 retry:
  switch (reg->optimize) {
  case ONIG_OPTIMIZE_EXACT:
    p = slow_search(reg->enc, reg->exact, reg->exact_end, p, end, range);
    break;
  case ONIG_OPTIMIZE_EXACT_IC:
    p = slow_search_ic(reg->enc, reg->case_fold_flag,
                       reg->exact, reg->exact_end, p, end, range);
    break;

  case ONIG_OPTIMIZE_EXACT_BM:
    p = bm_search(reg, reg->exact, reg->exact_end, p, end, range);
    break;

  case ONIG_OPTIMIZE_EXACT_BM_NOT_REV:
    p = bm_search_notrev(reg, reg->exact, reg->exact_end, p, end, range);
    break;

  case ONIG_OPTIMIZE_EXACT_BM_IC:
    p = bm_search_ic(reg, reg->exact, reg->exact_end, p, end, range);
    break;

  case ONIG_OPTIMIZE_EXACT_BM_NOT_REV_IC:
    p = bm_search_notrev_ic(reg, reg->exact, reg->exact_end, p, end, range);
    break;

  case ONIG_OPTIMIZE_MAP:
    p = map_search(reg->enc, reg->map, p, range, end);
    break;
  }

  if (p && p < range) {
    if (p - reg->dmin < s) {
    retry_gate:
      pprev = p;
      p += enclen(reg->enc, p, end);
      goto retry;
    }

    if (reg->sub_anchor) {
      UChar* prev;

      switch (reg->sub_anchor) {
      case ANCHOR_BEGIN_LINE:
	if (!ON_STR_BEGIN(p)) {
	  prev = onigenc_get_prev_char_head(reg->enc,
					    (pprev ? pprev : str), p, end);
	  if (!ONIGENC_IS_MBC_NEWLINE_EX(reg->enc, prev, str, end, reg->options, 0))
	    goto retry_gate;
	}
	break;

      case ANCHOR_END_LINE:
	if (ON_STR_END(p)) {
#ifndef USE_NEWLINE_AT_END_OF_STRING_HAS_EMPTY_LINE
	  prev = (UChar* )onigenc_get_prev_char_head(reg->enc,
					    (pprev ? pprev : str), p);
	  if (prev && ONIGENC_IS_MBC_NEWLINE_EX(reg->enc, prev, str, end, reg->options, 1))
	    goto retry_gate;
#endif
	}
	else if (! ONIGENC_IS_MBC_NEWLINE_EX(reg->enc, p, str, end, reg->options, 1))
	  goto retry_gate;
	break;
      }
    }

    if (reg->dmax == 0) {
      *low = p;
      if (low_prev) {
	if (*low > s)
	  *low_prev = onigenc_get_prev_char_head(reg->enc, s, p, end);
	else
	  *low_prev = onigenc_get_prev_char_head(reg->enc,
						 (pprev ? pprev : str), p, end);
      }
    }
    else {
      if (reg->dmax != ONIG_INFINITE_DISTANCE) {
	*low = p - reg->dmax;
	if (*low > s) {
	  *low = onigenc_get_right_adjust_char_head_with_prev(reg->enc, s,
							      *low, end, (const UChar** )low_prev);
	  if (low_prev && IS_NULL(*low_prev))
	    *low_prev = onigenc_get_prev_char_head(reg->enc,
						   (pprev ? pprev : s), *low, end);
	}
	else {
	  if (low_prev)
	    *low_prev = onigenc_get_prev_char_head(reg->enc,
					       (pprev ? pprev : str), *low, end);
	}
      }
    }
    /* no needs to adjust *high, *high is used as range check only */
    *high = p - reg->dmin;

#ifdef ONIG_DEBUG_SEARCH
    fprintf(stderr,
    "forward_search_range success: low: %"PRIdPTR", high: %"PRIdPTR", dmin: %"PRIdPTR", dmax: %"PRIdPTR"\n",
	    *low - str, *high - str, reg->dmin, reg->dmax);
#endif
    return 1; /* success */
  }

  return 0; /* fail */
}

#define BM_BACKWARD_SEARCH_LENGTH_THRESHOLD   100

static int
backward_search_range(regex_t* reg, const UChar* str, const UChar* end,
		      UChar* s, const UChar* range, UChar* adjrange,
		      UChar** low, UChar** high)
{
  int r;
  UChar *p;

  range += reg->dmin;
  p = s;

 retry:
  switch (reg->optimize) {
  case ONIG_OPTIMIZE_EXACT:
  exact_method:
    p = slow_search_backward(reg->enc, reg->exact, reg->exact_end,
			     range, adjrange, end, p);
    break;

  case ONIG_OPTIMIZE_EXACT_IC:
  case ONIG_OPTIMIZE_EXACT_BM_IC:
  case ONIG_OPTIMIZE_EXACT_BM_NOT_REV_IC:
    p = slow_search_backward_ic(reg->enc, reg->case_fold_flag,
                                reg->exact, reg->exact_end,
                                range, adjrange, end, p);
    break;

  case ONIG_OPTIMIZE_EXACT_BM:
  case ONIG_OPTIMIZE_EXACT_BM_NOT_REV:
    if (IS_NULL(reg->int_map_backward)) {
      if (s - range < BM_BACKWARD_SEARCH_LENGTH_THRESHOLD)
	goto exact_method;

      r = set_bm_backward_skip(reg->exact, reg->exact_end, reg->enc,
			       &(reg->int_map_backward));
      if (r) return r;
    }
    p = bm_search_backward(reg, reg->exact, reg->exact_end, range, adjrange,
			   end, p);
    break;

  case ONIG_OPTIMIZE_MAP:
    p = map_search_backward(reg->enc, reg->map, range, adjrange, p, end);
    break;
  }

  if (p) {
    if (reg->sub_anchor) {
      UChar* prev;

      switch (reg->sub_anchor) {
      case ANCHOR_BEGIN_LINE:
	if (!ON_STR_BEGIN(p)) {
	  prev = onigenc_get_prev_char_head(reg->enc, str, p, end);
	  if (!ONIGENC_IS_MBC_NEWLINE_EX(reg->enc, prev, str, end, reg->options, 0)) {
	    p = prev;
	    goto retry;
	  }
	}
	break;

      case ANCHOR_END_LINE:
	if (ON_STR_END(p)) {
#ifndef USE_NEWLINE_AT_END_OF_STRING_HAS_EMPTY_LINE
	  prev = onigenc_get_prev_char_head(reg->enc, adjrange, p);
	  if (IS_NULL(prev)) goto fail;
	  if (ONIGENC_IS_MBC_NEWLINE_EX(reg->enc, prev, str, end, reg->options, 1)) {
	    p = prev;
	    goto retry;
	  }
#endif
	}
	else if (! ONIGENC_IS_MBC_NEWLINE_EX(reg->enc, p, str, end, reg->options, 1)) {
	  p = onigenc_get_prev_char_head(reg->enc, adjrange, p, end);
	  if (IS_NULL(p)) goto fail;
	  goto retry;
	}
	break;
      }
    }

    /* no needs to adjust *high, *high is used as range check only */
    if (reg->dmax != ONIG_INFINITE_DISTANCE) {
      *low  = p - reg->dmax;
      *high = p - reg->dmin;
      *high = onigenc_get_right_adjust_char_head(reg->enc, adjrange, *high, end);
    }

#ifdef ONIG_DEBUG_SEARCH
    fprintf(stderr, "backward_search_range: low: %d, high: %d\n",
	    (int )(*low - str), (int )(*high - str));
#endif
    return 1; /* success */
  }

 fail:
#ifdef ONIG_DEBUG_SEARCH
  fprintf(stderr, "backward_search_range: fail.\n");
#endif
  return 0; /* fail */
}


extern OnigPosition
onig_search(regex_t* reg, const UChar* str, const UChar* end,
	    const UChar* start, const UChar* range, OnigRegion* region, OnigOptionType option)
{
  return onig_search_gpos(reg, str, end, start, start, range, region, option);
}

extern OnigPosition
onig_search_gpos(regex_t* reg, const UChar* str, const UChar* end,
	    const UChar* global_pos,
	    const UChar* start, const UChar* range, OnigRegion* region, OnigOptionType option)
{
  ptrdiff_t r;
  UChar *s, *prev;
  OnigMatchArg msa;
#ifdef USE_MATCH_RANGE_MUST_BE_INSIDE_OF_SPECIFIED_RANGE
  const UChar *orig_start = start;
  const UChar *orig_range = range;
#endif

#if defined(USE_RECOMPILE_API) && defined(USE_MULTI_THREAD_SYSTEM)
 start:
  THREAD_ATOMIC_START;
  if (ONIG_STATE(reg) >= ONIG_STATE_NORMAL) {
    ONIG_STATE_INC(reg);
    if (IS_NOT_NULL(reg->chain) && ONIG_STATE(reg) == ONIG_STATE_NORMAL) {
      onig_chain_reduce(reg);
      ONIG_STATE_INC(reg);
    }
  }
  else {
    int n;

    THREAD_ATOMIC_END;
    n = 0;
    while (ONIG_STATE(reg) < ONIG_STATE_NORMAL) {
      if (++n > THREAD_PASS_LIMIT_COUNT)
	return ONIGERR_OVER_THREAD_PASS_LIMIT_COUNT;
      THREAD_PASS;
    }
    goto start;
  }
  THREAD_ATOMIC_END;
#endif /* USE_RECOMPILE_API && USE_MULTI_THREAD_SYSTEM */

#ifdef ONIG_DEBUG_SEARCH
  fprintf(stderr,
     "onig_search (entry point): str: %"PRIuPTR" (%p), end: %"PRIuPTR", start: %"PRIuPTR", range: %"PRIuPTR"\n",
     (intptr_t )str, str, end - str, start - str, range - str);
#endif

  if (region
#ifdef USE_POSIX_API_REGION_OPTION
      && !IS_POSIX_REGION(option)
#endif
      ) {
    r = onig_region_resize_clear(region, reg->num_mem + 1);
    if (r) goto finish_no_msa;
  }

  if (start > end || start < str) goto mismatch_no_msa;


#ifdef USE_MATCH_RANGE_MUST_BE_INSIDE_OF_SPECIFIED_RANGE
#ifdef USE_FIND_LONGEST_SEARCH_ALL_OF_RANGE
#define MATCH_AND_RETURN_CHECK(upper_range) \
  r = match_at(reg, str, end, (upper_range), s, prev, &msa); \
  if (r != ONIG_MISMATCH) {\
    if (r >= 0) {\
      if (! IS_FIND_LONGEST(reg->options)) {\
        goto match;\
      }\
    }\
    else goto finish; /* error */ \
  }
#else
#define MATCH_AND_RETURN_CHECK(upper_range) \
  r = match_at(reg, str, end, (upper_range), s, prev, &msa); \
  if (r != ONIG_MISMATCH) {\
    if (r >= 0) {\
      goto match;\
    }\
    else goto finish; /* error */ \
  }
#endif /* USE_FIND_LONGEST_SEARCH_ALL_OF_RANGE */
#else
#ifdef USE_FIND_LONGEST_SEARCH_ALL_OF_RANGE
#define MATCH_AND_RETURN_CHECK(none) \
  r = match_at(reg, str, end, s, prev, &msa);\
  if (r != ONIG_MISMATCH) {\
    if (r >= 0) {\
      if (! IS_FIND_LONGEST(reg->options)) {\
        goto match;\
      }\
    }\
    else goto finish; /* error */ \
  }
#else
#define MATCH_AND_RETURN_CHECK(none) \
  r = match_at(reg, str, end, s, prev, &msa);\
  if (r != ONIG_MISMATCH) {\
    if (r >= 0) {\
      goto match;\
    }\
    else goto finish; /* error */ \
  }
#endif /* USE_FIND_LONGEST_SEARCH_ALL_OF_RANGE */
#endif /* USE_MATCH_RANGE_MUST_BE_INSIDE_OF_SPECIFIED_RANGE */


  /* anchor optimize: resume search range */
  if (reg->anchor != 0 && str < end) {
    UChar *min_semi_end, *max_semi_end;

    if (reg->anchor & ANCHOR_BEGIN_POSITION) {
      /* search start-position only */
    begin_position:
      if (range > start)
	range = start + 1;
      else
	range = start;
    }
    else if (reg->anchor & ANCHOR_BEGIN_BUF) {
      /* search str-position only */
      if (range > start) {
	if (start != str) goto mismatch_no_msa;
	range = str + 1;
      }
      else {
	if (range <= str) {
	  start = str;
	  range = str;
	}
	else
	  goto mismatch_no_msa;
      }
    }
    else if (reg->anchor & ANCHOR_END_BUF) {
      min_semi_end = max_semi_end = (UChar* )end;

    end_buf:
      if ((OnigDistance )(max_semi_end - str) < reg->anchor_dmin)
	goto mismatch_no_msa;

      if (range > start) {
	if ((OnigDistance )(min_semi_end - start) > reg->anchor_dmax) {
	  start = min_semi_end - reg->anchor_dmax;
	  if (start < end)
	    start = onigenc_get_right_adjust_char_head(reg->enc, str, start, end);
	}
	if ((OnigDistance )(max_semi_end - (range - 1)) < reg->anchor_dmin) {
	  range = max_semi_end - reg->anchor_dmin + 1;
	}

	if (start > range) goto mismatch_no_msa;
	/* If start == range, match with empty at end.
	   Backward search is used. */
      }
      else {
	if ((OnigDistance )(min_semi_end - range) > reg->anchor_dmax) {
	  range = min_semi_end - reg->anchor_dmax;
	}
	if ((OnigDistance )(max_semi_end - start) < reg->anchor_dmin) {
	  start = max_semi_end - reg->anchor_dmin;
	  start = ONIGENC_LEFT_ADJUST_CHAR_HEAD(reg->enc, str, start, end);
	}
	if (range > start) goto mismatch_no_msa;
      }
    }
    else if (reg->anchor & ANCHOR_SEMI_END_BUF) {
      UChar* pre_end = ONIGENC_STEP_BACK(reg->enc, str, end, end, 1);

      max_semi_end = (UChar* )end;
      if (ONIGENC_IS_MBC_NEWLINE(reg->enc, pre_end, end)) {
	min_semi_end = pre_end;

#ifdef USE_CRNL_AS_LINE_TERMINATOR
	pre_end = ONIGENC_STEP_BACK(reg->enc, str, pre_end, end, 1);
	if (IS_NOT_NULL(pre_end) &&
	    IS_NEWLINE_CRLF(reg->options) &&
	    ONIGENC_IS_MBC_CRNL(reg->enc, pre_end, end)) {
	  min_semi_end = pre_end;
	}
#endif
	if (min_semi_end > str && start <= min_semi_end) {
	  goto end_buf;
	}
      }
      else {
	min_semi_end = (UChar* )end;
	goto end_buf;
      }
    }
    else if ((reg->anchor & ANCHOR_ANYCHAR_STAR_ML)) {
      if (! (reg->anchor & ANCHOR_LOOK_BEHIND)) {
	goto begin_position;
      }
    }
  }
  else if (str == end) { /* empty string */
    static const UChar address_for_empty_string[] = "";

#ifdef ONIG_DEBUG_SEARCH
    fprintf(stderr, "onig_search: empty string.\n");
#endif

    if (reg->threshold_len == 0) {
      start = end = str = address_for_empty_string;
      s = (UChar* )start;
      prev = (UChar* )NULL;

      MATCH_ARG_INIT(msa, option, region, start, start);
#ifdef USE_COMBINATION_EXPLOSION_CHECK
      msa.state_check_buff = (void* )0;
      msa.state_check_buff_size = 0;   /* NO NEED, for valgrind */
#endif
      MATCH_AND_RETURN_CHECK(end);
      goto mismatch;
    }
    goto mismatch_no_msa;
  }

#ifdef ONIG_DEBUG_SEARCH
  fprintf(stderr, "onig_search(apply anchor): end: %d, start: %d, range: %d\n",
	  (int )(end - str), (int )(start - str), (int )(range - str));
#endif

  MATCH_ARG_INIT(msa, option, region, start, global_pos);
#ifdef USE_COMBINATION_EXPLOSION_CHECK
  {
    int offset = (MIN(start, range) - str);
    STATE_CHECK_BUFF_INIT(msa, end - str, offset, reg->num_comb_exp_check);
  }
#endif

  s = (UChar* )start;
  if (range > start) {   /* forward search */
    if (s > str)
      prev = onigenc_get_prev_char_head(reg->enc, str, s, end);
    else
      prev = (UChar* )NULL;

    if (reg->optimize != ONIG_OPTIMIZE_NONE) {
      UChar *sch_range, *low, *high, *low_prev;

      sch_range = (UChar* )range;
      if (reg->dmax != 0) {
	if (reg->dmax == ONIG_INFINITE_DISTANCE)
	  sch_range = (UChar* )end;
	else {
	  sch_range += reg->dmax;
	  if (sch_range > end) sch_range = (UChar* )end;
	}
      }

      if ((end - start) < reg->threshold_len)
        goto mismatch;

      if (reg->dmax != ONIG_INFINITE_DISTANCE) {
	do {
	  if (! forward_search_range(reg, str, end, s, sch_range,
				     &low, &high, &low_prev)) goto mismatch;
	  if (s < low) {
	    s    = low;
	    prev = low_prev;
	  }
	  while (s <= high) {
	    MATCH_AND_RETURN_CHECK(orig_range);
	    prev = s;
	    s += enclen(reg->enc, s, end);
	  }
	} while (s < range);
	goto mismatch;
      }
      else { /* check only. */
	if (! forward_search_range(reg, str, end, s, sch_range,
				   &low, &high, (UChar** )NULL)) goto mismatch;

        if ((reg->anchor & ANCHOR_ANYCHAR_STAR) != 0) {
          do {
            if ((reg->anchor & ANCHOR_BEGIN_POSITION) == 0)
              msa.gpos = s;     /* move \G position */
            MATCH_AND_RETURN_CHECK(orig_range);
            prev = s;
            s += enclen(reg->enc, s, end);

            if ((reg->anchor & (ANCHOR_LOOK_BEHIND | ANCHOR_PREC_READ_NOT)) == 0) {
              while (!ONIGENC_IS_MBC_NEWLINE_EX(reg->enc, prev, str, end, reg->options, 0)
                     && s < range) {
                prev = s;
                s += enclen(reg->enc, s, end);
              }
            }
          } while (s < range);
          goto mismatch;
        }
      }
    }

    do {
      MATCH_AND_RETURN_CHECK(orig_range);
      prev = s;
      s += enclen(reg->enc, s, end);
    } while (s < range);

    if (s == range) { /* because empty match with /$/. */
      MATCH_AND_RETURN_CHECK(orig_range);
    }
  }
  else {  /* backward search */
    if (reg->optimize != ONIG_OPTIMIZE_NONE) {
      UChar *low, *high, *adjrange, *sch_start;

      if (range < end)
	adjrange = ONIGENC_LEFT_ADJUST_CHAR_HEAD(reg->enc, str, range, end);
      else
	adjrange = (UChar* )end;

      if (reg->dmax != ONIG_INFINITE_DISTANCE &&
	  (end - range) >= reg->threshold_len) {
	do {
	  sch_start = s + reg->dmax;
	  if (sch_start > end) sch_start = (UChar* )end;
	  if (backward_search_range(reg, str, end, sch_start, range, adjrange,
				    &low, &high) <= 0)
	    goto mismatch;

	  if (s > high)
	    s = high;

	  while (s >= low) {
	    prev = onigenc_get_prev_char_head(reg->enc, str, s, end);
	    MATCH_AND_RETURN_CHECK(orig_start);
	    s = prev;
	  }
	} while (s >= range);
	goto mismatch;
      }
      else { /* check only. */
	if ((end - range) < reg->threshold_len) goto mismatch;

	sch_start = s;
	if (reg->dmax != 0) {
	  if (reg->dmax == ONIG_INFINITE_DISTANCE)
	    sch_start = (UChar* )end;
	  else {
	    sch_start += reg->dmax;
	    if (sch_start > end) sch_start = (UChar* )end;
	    else
	      sch_start = ONIGENC_LEFT_ADJUST_CHAR_HEAD(reg->enc,
						    start, sch_start, end);
	  }
	}
	if (backward_search_range(reg, str, end, sch_start, range, adjrange,
				  &low, &high) <= 0) goto mismatch;
      }
    }

    do {
      prev = onigenc_get_prev_char_head(reg->enc, str, s, end);
      MATCH_AND_RETURN_CHECK(orig_start);
      s = prev;
    } while (s >= range);
  }

 mismatch:
#ifdef USE_FIND_LONGEST_SEARCH_ALL_OF_RANGE
  if (IS_FIND_LONGEST(reg->options)) {
    if (msa.best_len >= 0) {
      s = msa.best_s;
      goto match;
    }
  }
#endif
  r = ONIG_MISMATCH;

 finish:
  MATCH_ARG_FREE(msa);
  ONIG_STATE_DEC_THREAD(reg);

  /* If result is mismatch and no FIND_NOT_EMPTY option,
     then the region is not set in match_at(). */
  if (IS_FIND_NOT_EMPTY(reg->options) && region
#ifdef USE_POSIX_API_REGION_OPTION
      && !IS_POSIX_REGION(option)
#endif
      ) {
    onig_region_clear(region);
  }

#ifdef ONIG_DEBUG
  if (r != ONIG_MISMATCH)
    fprintf(stderr, "onig_search: error %"PRIdPTRDIFF"\n", r);
#endif
  return r;

 mismatch_no_msa:
  r = ONIG_MISMATCH;
 finish_no_msa:
  ONIG_STATE_DEC_THREAD(reg);
#ifdef ONIG_DEBUG
  if (r != ONIG_MISMATCH)
    fprintf(stderr, "onig_search: error %"PRIdPTRDIFF"\n", r);
#endif
  return r;

 match:
  ONIG_STATE_DEC_THREAD(reg);
  MATCH_ARG_FREE(msa);
  return s - str;
}

extern OnigEncoding
onig_get_encoding(regex_t* reg)
{
  return reg->enc;
}

extern OnigOptionType
onig_get_options(regex_t* reg)
{
  return reg->options;
}

extern  OnigCaseFoldType
onig_get_case_fold_flag(regex_t* reg)
{
  return reg->case_fold_flag;
}

extern const OnigSyntaxType*
onig_get_syntax(regex_t* reg)
{
  return reg->syntax;
}

extern int
onig_number_of_captures(regex_t* reg)
{
  return reg->num_mem;
}

extern int
onig_number_of_capture_histories(regex_t* reg)
{
#ifdef USE_CAPTURE_HISTORY
  int i, n;

  n = 0;
  for (i = 0; i <= ONIG_MAX_CAPTURE_HISTORY_GROUP; i++) {
    if (BIT_STATUS_AT(reg->capture_history, i) != 0)
      n++;
  }
  return n;
#else
  return 0;
#endif
}

extern void
onig_copy_encoding(OnigEncodingType *to, OnigEncoding from)
{
  *to = *from;
}
<|MERGE_RESOLUTION|>--- conflicted
+++ resolved
@@ -1618,13 +1618,8 @@
       *bp = 0;                                                          \
       fputs((char* )buf, stderr);                                       \
       for (i = 0; i < 20 - (bp - buf); i++) fputc(' ', stderr);         \
-<<<<<<< HEAD
-      fprintf(stderr, "%4"PRIdPTR":", (p == FinishCode) ? (ptrdiff_t )-1 : p - reg->p); \
-      onig_print_compiled_byte_code(stderr, p, p + strlen((char *)p),NULL, encode); \
-=======
       fprintf(stderr, "%4"PRIdPTR":", (op == FinishCode) ? (ptrdiff_t )-1 : op - reg->p); \
-      onig_print_compiled_byte_code(stderr, op, NULL, encode);           \
->>>>>>> 813ea52e
+      onig_print_compiled_byte_code(stderr, op, reg->p+reg->used, NULL, encode); \
       fprintf(stderr, "\n");                                            \
     }
 #else
