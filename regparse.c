--- conflicted
+++ resolved
@@ -4121,32 +4121,14 @@
 
   r = ONIGENC_GET_CTYPE_CODE_RANGE(enc, ctype, &sb_out, &ranges);
   if (r == 0) {
-<<<<<<< HEAD
-    r = add_ctype_to_cc_by_range(cc, ctype, not, env, sb_out, ranges);
-    if ((r == 0) && ascii_range) {
-      if (not != 0) {
-	r = add_code_range_to_buf0(&(cc->mbuf), env, 0x80, ONIG_LAST_CODE_POINT, FALSE);
-      }
-      else {
-	CClassNode ccascii;
-	initialize_cclass(&ccascii);
-	if (ONIGENC_MBC_MINLEN(env->enc) > 1) {
-	  add_code_range(&(ccascii.mbuf), env, 0x00, 0x7F);
-	}
-	else {
-	  bitset_set_range(env, ccascii.bs, 0x00, 0x7F);
-	}
-	r = and_cclass(cc, &ccascii, env);
-	if (IS_NOT_NULL(ccascii.mbuf)) bbuf_free(ccascii.mbuf);
-=======
     if (ascii_range) {
       CClassNode ccwork;
       initialize_cclass(&ccwork);
-      r = add_ctype_to_cc_by_range(&ccwork, ctype, not, env->enc, sb_out,
+      r = add_ctype_to_cc_by_range(&ccwork, ctype, not, env, sb_out,
 				   ranges);
       if (r == 0) {
 	if (not) {
-	  r = add_code_range_to_buf(&(ccwork.mbuf), 0x80, ONIG_LAST_CODE_POINT);
+	  r = add_code_range_to_buf0(&(ccwork.mbuf), env, 0x80, ONIG_LAST_CODE_POINT, FALSE);
 	}
 	else {
 	  CClassNode ccascii;
@@ -4155,20 +4137,19 @@
 	    add_code_range(&(ccascii.mbuf), env, 0x00, 0x7F);
 	  }
 	  else {
-	    bitset_set_range(ccascii.bs, 0x00, 0x7F);
+	    bitset_set_range(env, ccascii.bs, 0x00, 0x7F);
 	  }
-	  r = and_cclass(&ccwork, &ccascii, enc);
+	  r = and_cclass(&ccwork, &ccascii, env);
 	  if (IS_NOT_NULL(ccascii.mbuf)) bbuf_free(ccascii.mbuf);
 	}
 	if (r == 0) {
-	  r = or_cclass(cc, &ccwork, enc);
+	  r = or_cclass(cc, &ccwork, env);
 	}
 	if (IS_NOT_NULL(ccwork.mbuf)) bbuf_free(ccwork.mbuf);
->>>>>>> c7006802
       }
     }
     else {
-      r = add_ctype_to_cc_by_range(cc, ctype, not, env->enc, sb_out, ranges);
+      r = add_ctype_to_cc_by_range(cc, ctype, not, env, sb_out, ranges);
     }
     return r;
   }
