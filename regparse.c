--- conflicted
+++ resolved
@@ -2696,13 +2696,8 @@
         pnum_head = p;
       }
       else {
-<<<<<<< HEAD
 	r = ONIGERR_INVALID_GROUP_NAME;
 	is_num = 0;
-=======
-        r = ONIGERR_INVALID_GROUP_NAME;
-        is_num = 0;
->>>>>>> 54e67cb9
       }
     }
     else if (!ONIGENC_IS_CODE_WORD(enc, c)) {
@@ -2715,13 +2710,8 @@
       name_end = p;
       PFETCH_S(c);
       if (c == end_code || c == ')') {
-<<<<<<< HEAD
 	if (is_num == 2) r = ONIGERR_INVALID_GROUP_NAME;
 	break;
-=======
-        if (is_num == 2) 	r = ONIGERR_INVALID_GROUP_NAME;
-        break;
->>>>>>> 54e67cb9
       }
 
       if (is_num != 0) {
