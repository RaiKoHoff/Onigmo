--- conflicted
+++ resolved
@@ -1,11 +1,7 @@
 dnl Process this file with autoconf to produce a configure script.
-<<<<<<< HEAD
 AC_INIT(onig, 5.13.4)
-=======
-AC_INIT(onig, 5.9.4)
 
 AC_CONFIG_MACRO_DIR([m4])
->>>>>>> c2086d0e
 
 AM_INIT_AUTOMAKE(foreign)
 AC_CONFIG_HEADER(config.h)
@@ -29,11 +25,7 @@
 AC_ARG_ENABLE(combination-explosion-check,
 	[  --enable-combination-explosion-check   enable combination explosion check],
 	[comb_expl_check=$enableval])
-<<<<<<< HEAD
-if test x"$comb_expl_check" = xyes; then
-=======
 if test "${comb_expl_check}" = yes; then
->>>>>>> c2086d0e
   AC_DEFINE(USE_COMBINATION_EXPLOSION_CHECK,1,[Define if combination explosion check])
 fi
 
@@ -41,11 +33,7 @@
 AC_ARG_ENABLE(crnl-as-line-terminator,
 	[  --enable-crnl-as-line-terminator   enable CR+NL as line terminator],
 	[crnl_as_line_terminator=$enableval])
-<<<<<<< HEAD
-if test x"$crnl_as_line_terminator" = xyes; then
-=======
 if test "${crnl_as_line_terminator}" = yes; then
->>>>>>> c2086d0e
   AC_DEFINE(USE_CRNL_AS_LINE_TERMINATOR,1,[Define if enable CR+NL as line terminator])
 fi
 
@@ -81,11 +69,7 @@
   [AC_TRY_COMPILE([int foo(int x) { return 0; }], [return foo(10);],
 	_cv_have_prototypes=yes,
 	_cv_have_prototypes=no)])
-<<<<<<< HEAD
-if test x"$_cv_have_prototypes" = xyes; then
-=======
 if test "$_cv_have_prototypes" = yes; then
->>>>>>> c2086d0e
   AC_DEFINE(HAVE_PROTOTYPES,1,[Define if compilerr supports prototypes])
 fi
 
@@ -104,11 +88,7 @@
 ], [return foo(10, "", 3.14);],
 	_cv_stdarg=yes,
 	_cv_stdarg=no)])
-<<<<<<< HEAD
-if test x"$_cv_stdarg" = xyes; then
-=======
 if test "$_cv_stdarg" = yes; then
->>>>>>> c2086d0e
   AC_DEFINE(HAVE_STDARG_PROTOTYPES,1,[Define if compiler supports stdarg prototypes])
 fi
 
