--- conflicted
+++ resolved
@@ -2640,7 +2640,6 @@
       if (NSTRING_LEN(x) == 0)
 	break;
 
-<<<<<<< HEAD
       switch (ytype) {
       case NT_CTYPE:
 	switch (NCTYPE(y)->ctype) {
@@ -2662,22 +2661,6 @@
 	  break;
 	}
 	break;
-=======
-      //c = *(xs->s);
-      switch (ytype) {
-      case NT_CTYPE:
-        switch (NCTYPE(y)->ctype) {
-        case ONIGENC_CTYPE_WORD:
-          if (ONIGENC_IS_MBC_WORD(reg->enc, xs->s, xs->end))
-            return NCTYPE(y)->not;
-          else
-            return !(NCTYPE(y)->not);
-          break;
-        default:
-          break;
-        }
-        break;
->>>>>>> 54e67cb9
 
       case NT_CCLASS:
         {
@@ -2698,7 +2681,6 @@
           if (NSTRING_IS_AMBIG(x) || NSTRING_IS_AMBIG(y)) {
             /* tiny version */
             return 0;
-<<<<<<< HEAD
 	  }
 	  else {
 	    for (i = 0, p = ys->s, q = xs->s; (OnigDistance )i < len; i++, p++, q++) {
@@ -2708,17 +2690,6 @@
 	}
 	break;
 
-=======
-          }
-          else {
-            for (i = 0, p = ys->s, q = xs->s; i < len; i++, p++, q++) {
-              if (*p != *q) return 1;
-            }
-          }
-        }
-        break;
-	
->>>>>>> 54e67cb9
       default:
         break;
       }
@@ -3399,7 +3370,6 @@
     len = ONIGENC_MBC_CASE_FOLD(reg->enc, reg->case_fold_flag, &p, end, buf);
     for (i = 0; i < len; i++) {
       if (sp >= ebuf) {
-<<<<<<< HEAD
 	UChar* p = (UChar* )xrealloc(sbuf, sbuf_size * 2);
 	if (IS_NULL(p)) {
 	  xfree(sbuf);
@@ -3409,13 +3379,6 @@
 	sp = sbuf + sbuf_size;
 	sbuf_size *= 2;
 	ebuf = sbuf + sbuf_size;
-=======
-        sbuf = (UChar* )xrealloc(sbuf, sbuf_size * 2);
-        CHECK_NULL_RETURN_MEMERR(sbuf);
-        sp = sbuf + sbuf_size;
-        sbuf_size *= 2;
-        ebuf = sbuf + sbuf_size;
->>>>>>> 54e67cb9
       }
 
       *sp++ = buf[i];
