--- conflicted
+++ resolved
@@ -4244,11 +4244,7 @@
     }
   }
 
-<<<<<<< HEAD
-  return (int)len;
-=======
   return (int )len;
->>>>>>> 08303828
 }
 
 typedef struct {
