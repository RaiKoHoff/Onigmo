--- conflicted
+++ resolved
@@ -494,15 +494,9 @@
   rlen = 0;
 
   for (; p < sn->end; ) {
-<<<<<<< HEAD
     len = enclen(enc, p, sn->end);
-    if (len == prev_len) {
-      slen++;
-=======
-    len = enclen(enc, p);
     if (len == prev_len || ambig) {
       blen += len;
->>>>>>> dfc88098
     }
     else {
       r = add_compile_string_length(prev, prev_len, blen, reg, ambig);
@@ -548,15 +542,9 @@
   blen = prev_len;
 
   for (; p < end; ) {
-<<<<<<< HEAD
     len = enclen(enc, p, end);
-    if (len == prev_len) {
-      slen++;
-=======
-    len = enclen(enc, p);
     if (len == prev_len || ambig) {
       blen += len;
->>>>>>> dfc88098
     }
     else {
       r = add_compile_string(prev, prev_len, blen, reg, ambig);
