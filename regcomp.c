--- conflicted
+++ resolved
@@ -6629,11 +6629,7 @@
     fprintf(f, "<enclose:%x> ", (int )node);
     switch (NENCLOSE(node)->type) {
     case ENCLOSE_OPTION:
-<<<<<<< HEAD
-      fprintf(f, "option:%d\n", NENCLOSE(node)->option);
-=======
       fprintf(f, "option:%d", NENCLOSE(node)->option);
->>>>>>> c2086d0e
       break;
     case ENCLOSE_MEMORY:
       fprintf(f, "memory:%d", NENCLOSE(node)->regnum);
